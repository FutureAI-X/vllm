--- conflicted
+++ resolved
@@ -556,15 +556,6 @@
     from `AutoProcessor.from_pretrained`. The available overrides depend on the
     model that is being run. For example, for Phi-3-Vision: `{"num_crops": 4}`.
     """
-<<<<<<< HEAD
-    """转发给模型多模态处理器的参数"""
-
-    disable_mm_preprocessor_cache: bool = False
-    """If `True`, disable caching of the multi-modal preprocessor/mapper (not
-    recommended)."""
-    """如为 True，禁用多模态预处理器/映射器的缓存（不推荐）"""
-
-=======
     mm_processor_cache_gb: int = 4
     """The size (in GiB) of the multi-modal processor cache, which is used to
     avoid re-processing past multi-modal inputs.
@@ -574,7 +565,6 @@
     `mm_processor_cache_gb * (api_server_count + data_parallel_size)`.
 
     Set to `0` to disable this cache completely (not recommended)."""
->>>>>>> 17eaaef5
     override_neuron_config: dict[str, Any] = field(default_factory=dict)
     """Initialize non-default neuron config or override default neuron config
     that are specific to Neuron devices, this argument will be used to
@@ -1037,16 +1027,17 @@
                 limit_per_prompt=self.limit_mm_per_prompt,
                 media_io_kwargs=self.media_io_kwargs,
                 mm_processor_kwargs=self.mm_processor_kwargs,
-                mm_processor_cache_gb=self.mm_processor_cache_gb,
+                disable_mm_preprocessor_cache=self.
+                disable_mm_preprocessor_cache,
                 interleave_mm_strings=self.interleave_mm_strings)
 
         return None
 
-    def set_mm_processor_cache_gb(self, value: int) -> None:
+    def set_disable_mm_preprocessor_cache(self, value: bool) -> None:
         mm_config = self.get_multimodal_config()
 
-        self.mm_processor_cache_gb = value
-        mm_config.mm_processor_cache_gb = value
+        self.disable_mm_preprocessor_cache = value
+        mm_config.disable_mm_preprocessor_cache = value
 
     def _get_encoder_config(self):
         return get_sentence_transformer_tokenizer_config(
@@ -1861,40 +1852,6 @@
     @property
     def is_multimodal_model(self) -> bool:
         return self.multimodal_config is not None
-
-    @property
-    def processor_return_mm_hashes(self) -> bool:
-        """Whether the multi-modal processor should output hashes."""
-        mm_config = self.multimodal_config
-        if mm_config is None:
-            return False
-
-        return mm_config.mm_processor_cache_gb > 0
-
-    @property
-    def enable_mm_processor_cache(self) -> bool:
-        """Whether the multi-modal processor cache should be enabled."""
-        mm_config = self.multimodal_config
-        if mm_config is None:
-            return False
-
-        return mm_config.mm_processor_cache_gb > 0
-
-    @property
-    def enable_mm_input_cache(self) -> bool:
-        """Whether the multi-modal input cache should be enabled."""
-        mm_config = self.multimodal_config
-        if mm_config is None:
-            return False
-
-        return mm_config.mm_processor_cache_gb > 0
-
-    def get_mm_input_cache_gb(self) -> int:
-        mm_config = self.multimodal_config
-        if mm_config is None:
-            return 0
-
-        return envs.VLLM_MM_INPUT_CACHE_GIB
 
     @property
     def is_cross_encoder(self) -> bool:
@@ -3289,15 +3246,6 @@
                                usedforsecurity=False).hexdigest()
         return hash_str
 
-<<<<<<< HEAD
-    @classmethod
-    def from_dict(cls, dict_value: dict) -> "SpeculativeConfig":
-        """Parse the CLI value for the speculative config."""
-        """从 speculative config 解析类配置"""
-        return cls(**dict_value)
-
-=======
->>>>>>> 17eaaef5
     @staticmethod
     def hf_config_override(hf_config: PretrainedConfig) -> PretrainedConfig:
         if hf_config.model_type == "deepseek_v3":
@@ -3804,15 +3752,9 @@
     `{"num_crops": 4}`.
     """
 
-    mm_processor_cache_gb: int = 4
-    """
-    The size (in GiB) of the multi-modal processor cache, which is used to
-
-    This cache is duplicated for each API process and engine core process,
-    resulting in a total memory usage of
-    `mm_processor_cache_gb * (api_server_count + data_parallel_size)`.
-
-    Set to `0` to disable this cache completely (not recommended).
+    disable_mm_preprocessor_cache: bool = False
+    """
+    If `True`, disable caching of the processed multi-modal inputs.
     """
 
     interleave_mm_strings: bool = False
