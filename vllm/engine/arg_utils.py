# SPDX-License-Identifier: Apache-2.0
# SPDX-FileCopyrightText: Copyright contributors to the vLLM project

# yapf: disable
import argparse
import copy
import dataclasses
import functools
import json
import sys
import threading
from dataclasses import MISSING, dataclass, fields, is_dataclass
from itertools import permutations
from typing import (TYPE_CHECKING, Annotated, Any, Callable, Dict, List,
                    Literal, Optional, Type, TypeVar, Union, cast, get_args,
                    get_origin)

import regex as re
import torch
from pydantic import TypeAdapter, ValidationError
from typing_extensions import TypeIs, deprecated

import vllm.envs as envs
from vllm.config import (BlockSize, CacheConfig, CacheDType, CompilationConfig,
                         ConfigFormat, ConfigType, ConvertOption,
                         DecodingConfig, DetailedTraceModules, Device,
                         DeviceConfig, DistributedExecutorBackend,
                         GuidedDecodingBackend, HfOverrides, KVEventsConfig,
                         KVTransferConfig, LoadConfig, LogprobsMode,
                         LoRAConfig, ModelConfig, ModelDType, ModelImpl,
                         MultiModalConfig, ObservabilityConfig, ParallelConfig,
                         PoolerConfig, PrefixCachingHashAlgo, RunnerOption,
                         SchedulerConfig, SchedulerPolicy, SpeculativeConfig,
                         TaskOption, TokenizerMode, VllmConfig, get_attr_docs,
                         get_field)
from vllm.logger import init_logger
from vllm.platforms import CpuArchEnum, current_platform
from vllm.plugins import load_general_plugins
from vllm.ray.lazy_utils import is_ray_initialized
from vllm.reasoning import ReasoningParserManager
from vllm.test_utils import MODEL_WEIGHTS_S3_BUCKET, MODELS_ON_S3
from vllm.transformers_utils.utils import check_gguf_file
from vllm.utils import (STR_DUAL_CHUNK_FLASH_ATTN_VAL, FlexibleArgumentParser,
                        GiB_bytes, get_ip, is_in_ray_actor)

# yapf: enable

if TYPE_CHECKING:
    from vllm.executor.executor_base import ExecutorBase
    from vllm.model_executor.layers.quantization import QuantizationMethods
    from vllm.model_executor.model_loader import LoadFormats
    from vllm.usage.usage_lib import UsageContext
else:
    ExecutorBase = Any
    QuantizationMethods = Any
    LoadFormats = Any
    UsageContext = Any

logger = init_logger(__name__)

# object is used to allow for special typing forms
T = TypeVar("T")
TypeHint = Union[type[Any], object]
TypeHintT = Union[type[T], object]


def parse_type(return_type: Callable[[str], T]) -> Callable[[str], T]:

    def _parse_type(val: str) -> T:
        try:
            return return_type(val)
        except ValueError as e:
            raise argparse.ArgumentTypeError(
                f"Value {val} cannot be converted to {return_type}.") from e

    return _parse_type


def optional_type(
        return_type: Callable[[str], T]) -> Callable[[str], Optional[T]]:

    def _optional_type(val: str) -> Optional[T]:
        if val == "" or val == "None":
            return None
        return parse_type(return_type)(val)

    return _optional_type


def union_dict_and_str(val: str) -> Optional[Union[str, dict[str, str]]]:
    if not re.match(r"(?s)^\s*{.*}\s*$", val):
        return str(val)
    return optional_type(json.loads)(val)


def is_type(type_hint: TypeHint, type: TypeHintT) -> TypeIs[TypeHintT]:
    """Check if the type hint is a specific type."""
    return type_hint is type or get_origin(type_hint) is type


def contains_type(type_hints: set[TypeHint], type: TypeHintT) -> bool:
    """Check if the type hints contain a specific type."""
    return any(is_type(type_hint, type) for type_hint in type_hints)


def get_type(type_hints: set[TypeHint], type: TypeHintT) -> TypeHintT:
    """Get the specific type from the type hints."""
    return next((th for th in type_hints if is_type(th, type)), None)


def literal_to_kwargs(type_hints: set[TypeHint]) -> dict[str, Any]:
    """Get the `type` and `choices` from a `Literal` type hint in `type_hints`.

    If `type_hints` also contains `str`, we use `metavar` instead of `choices`.
    """
    type_hint = get_type(type_hints, Literal)
    options = get_args(type_hint)
    option_type = type(options[0])
    if not all(isinstance(option, option_type) for option in options):
        raise ValueError(
            "All options must be of the same type. "
            f"Got {options} with types {[type(c) for c in options]}")
    kwarg = "metavar" if contains_type(type_hints, str) else "choices"
    return {"type": option_type, kwarg: sorted(options)}


def is_not_builtin(type_hint: TypeHint) -> bool:
    """Check if the class is not a built-in type."""
    return type_hint.__module__ != "builtins"


def get_type_hints(type_hint: TypeHint) -> set[TypeHint]:
    """Extract type hints from Annotated or Union type hints."""
    type_hints: set[TypeHint] = set()
    origin = get_origin(type_hint)
    args = get_args(type_hint)

    if origin is Annotated:
        type_hints.update(get_type_hints(args[0]))
    elif origin is Union:
        for arg in args:
            type_hints.update(get_type_hints(arg))
    else:
        type_hints.add(type_hint)

    return type_hints


def is_online_quantization(quantization: Any) -> bool:
    return quantization in ["inc"]


@functools.lru_cache(maxsize=30)
def _compute_kwargs(cls: ConfigType) -> dict[str, Any]:
    cls_docs = get_attr_docs(cls)
    kwargs = {}
    for field in fields(cls):
        # Get the set of possible types for the field
        type_hints: set[TypeHint] = get_type_hints(field.type)

        # If the field is a dataclass, we can use the model_validate_json
        generator = (th for th in type_hints if is_dataclass(th))
        dataclass_cls = next(generator, None)

        # Get the default value of the field
        if field.default is not MISSING:
            default = field.default
        elif field.default_factory is not MISSING:
            default = field.default_factory()

        # Get the help text for the field
        name = field.name
        help = cls_docs[name].strip()
        # Escape % for argparse
        help = help.replace("%", "%%")

        # Initialise the kwargs dictionary for the field
        kwargs[name] = {"default": default, "help": help}

        # Set other kwargs based on the type hints
        json_tip = """Should either be a valid JSON string or JSON keys
passed individually. For example, the following sets of arguments are
equivalent:

- `--json-arg '{"key1": "value1", "key2": {"key3": "value2"}}'`\n
- `--json-arg.key1 value1 --json-arg.key2.key3 value2`

Additionally, list elements can be passed individually using `+`:

- `--json-arg '{"key4": ["value3", "value4", "value5"]}'`\n
- `--json-arg.key4+ value3 --json-arg.key4+='value4,value5'`"""
        if dataclass_cls is not None:

            def parse_dataclass(val: str, cls=dataclass_cls) -> Any:
                try:
                    if hasattr(cls, "from_cli"):
                        return cls.from_cli(val)
                    return TypeAdapter(cls).validate_json(val)
                except ValidationError as e:
                    raise argparse.ArgumentTypeError(repr(e)) from e

            kwargs[name]["type"] = parse_dataclass
            kwargs[name]["help"] += f"\n\n{json_tip}"
        elif contains_type(type_hints, bool):
            # Creates --no-<name> and --<name> flags
            kwargs[name]["action"] = argparse.BooleanOptionalAction
        elif contains_type(type_hints, Literal):
            kwargs[name].update(literal_to_kwargs(type_hints))
        elif contains_type(type_hints, tuple):
            type_hint = get_type(type_hints, tuple)
            types = get_args(type_hint)
            tuple_type = types[0]
            assert all(t is tuple_type for t in types if t is not Ellipsis), (
                "All non-Ellipsis tuple elements must be of the same "
                f"type. Got {types}.")
            kwargs[name]["type"] = tuple_type
            kwargs[name]["nargs"] = "+" if Ellipsis in types else len(types)
        elif contains_type(type_hints, list):
            type_hint = get_type(type_hints, list)
            types = get_args(type_hint)
            list_type = types[0]
            if get_origin(list_type) is Union:
                msg = "List type must contain str if it is a Union."
                assert str in get_args(list_type), msg
                list_type = str
            kwargs[name]["type"] = list_type
            kwargs[name]["nargs"] = "+"
        elif contains_type(type_hints, int):
            kwargs[name]["type"] = int
            # Special case for large integers
            if name in {"max_model_len", "max_num_batched_tokens"}:
                kwargs[name]["type"] = human_readable_int
        elif contains_type(type_hints, float):
            kwargs[name]["type"] = float
        elif (contains_type(type_hints, dict)
              and (contains_type(type_hints, str)
                   or any(is_not_builtin(th) for th in type_hints))):
            kwargs[name]["type"] = union_dict_and_str
        elif contains_type(type_hints, dict):
            kwargs[name]["type"] = parse_type(json.loads)
            kwargs[name]["help"] += f"\n\n{json_tip}"
        elif (contains_type(type_hints, str)
              or any(is_not_builtin(th) for th in type_hints)):
            kwargs[name]["type"] = str
        else:
            raise ValueError(
                f"Unsupported type {type_hints} for argument {name}.")

        # If the type hint was a sequence of literals, use the helper function
        # to update the type and choices
        if get_origin(kwargs[name].get("type")) is Literal:
            kwargs[name].update(literal_to_kwargs({kwargs[name]["type"]}))

        # If None is in type_hints, make the argument optional.
        # But not if it's a bool, argparse will handle this better.
        if type(None) in type_hints and not contains_type(type_hints, bool):
            kwargs[name]["type"] = optional_type(kwargs[name]["type"])
            if kwargs[name].get("choices"):
                kwargs[name]["choices"].append("None")
    return kwargs


def get_kwargs(cls: ConfigType) -> dict[str, Any]:
    """Return argparse kwargs for the given Config dataclass.

    The heavy computation is cached via functools.lru_cache, and a deep copy
    is returned so callers can mutate the dictionary without affecting the
    cached version.
    """
    return copy.deepcopy(_compute_kwargs(cls))


@dataclass
class EngineArgs:
    """Arguments for vLLM engine."""
    model: str = ModelConfig.model
    served_model_name: Optional[Union[
        str, List[str]]] = ModelConfig.served_model_name
    tokenizer: Optional[str] = ModelConfig.tokenizer
    hf_config_path: Optional[str] = ModelConfig.hf_config_path
    runner: RunnerOption = ModelConfig.runner
    convert: ConvertOption = ModelConfig.convert
    task: Optional[TaskOption] = ModelConfig.task
    skip_tokenizer_init: bool = ModelConfig.skip_tokenizer_init
    enable_prompt_embeds: bool = ModelConfig.enable_prompt_embeds
    tokenizer_mode: TokenizerMode = ModelConfig.tokenizer_mode
    trust_remote_code: bool = ModelConfig.trust_remote_code
    allowed_local_media_path: str = ModelConfig.allowed_local_media_path
    download_dir: Optional[str] = LoadConfig.download_dir
    load_format: Union[str, LoadFormats] = LoadConfig.load_format
    config_format: str = ModelConfig.config_format
    dtype: ModelDType = ModelConfig.dtype
    kv_cache_dtype: CacheDType = CacheConfig.cache_dtype
    seed: Optional[int] = ModelConfig.seed
    max_model_len: Optional[int] = ModelConfig.max_model_len
    cuda_graph_sizes: list[int] = get_field(SchedulerConfig,
                                            "cuda_graph_sizes")
    # Note: Specifying a custom executor backend by passing a class
    # is intended for expert use only. The API may change without
    # notice.
    distributed_executor_backend: Optional[Union[
        DistributedExecutorBackend,
        Type[ExecutorBase]]] = ParallelConfig.distributed_executor_backend
    # number of P/D disaggregation (or other disaggregation) workers
    pipeline_parallel_size: int = ParallelConfig.pipeline_parallel_size
    tensor_parallel_size: int = ParallelConfig.tensor_parallel_size
    data_parallel_size: int = ParallelConfig.data_parallel_size
    data_parallel_rank: Optional[int] = None
    data_parallel_start_rank: Optional[int] = None
    data_parallel_size_local: Optional[int] = None
    data_parallel_address: Optional[str] = None
    data_parallel_rpc_port: Optional[int] = None
    data_parallel_hybrid_lb: bool = False
    data_parallel_backend: str = ParallelConfig.data_parallel_backend
    enable_expert_parallel: bool = ParallelConfig.enable_expert_parallel
    enable_eplb: bool = ParallelConfig.enable_eplb
    num_redundant_experts: int = ParallelConfig.num_redundant_experts
    eplb_window_size: int = ParallelConfig.eplb_window_size
    eplb_step_interval: int = ParallelConfig.eplb_step_interval
    eplb_log_balancedness: bool = ParallelConfig.eplb_log_balancedness
    max_parallel_loading_workers: Optional[
        int] = ParallelConfig.max_parallel_loading_workers
    block_size: Optional[BlockSize] = CacheConfig.block_size
    enable_prefix_caching: Optional[bool] = CacheConfig.enable_prefix_caching
    prefix_caching_hash_algo: PrefixCachingHashAlgo = \
        CacheConfig.prefix_caching_hash_algo
    disable_sliding_window: bool = ModelConfig.disable_sliding_window
    disable_cascade_attn: bool = ModelConfig.disable_cascade_attn
    swap_space: float = CacheConfig.swap_space
    cpu_offload_gb: float = CacheConfig.cpu_offload_gb
    gpu_memory_utilization: float = CacheConfig.gpu_memory_utilization
    max_num_batched_tokens: Optional[
        int] = SchedulerConfig.max_num_batched_tokens
    max_num_partial_prefills: int = SchedulerConfig.max_num_partial_prefills
    max_long_partial_prefills: int = SchedulerConfig.max_long_partial_prefills
    long_prefill_token_threshold: int = \
        SchedulerConfig.long_prefill_token_threshold
    max_num_seqs: Optional[int] = SchedulerConfig.max_num_seqs
    max_logprobs: int = ModelConfig.max_logprobs
    logprobs_mode: LogprobsMode = ModelConfig.logprobs_mode
    disable_log_stats: bool = False
    revision: Optional[str] = ModelConfig.revision
    code_revision: Optional[str] = ModelConfig.code_revision
    rope_scaling: dict[str, Any] = get_field(ModelConfig, "rope_scaling")
    rope_theta: Optional[float] = ModelConfig.rope_theta
    hf_token: Optional[Union[bool, str]] = ModelConfig.hf_token
    hf_overrides: HfOverrides = get_field(ModelConfig, "hf_overrides")
    tokenizer_revision: Optional[str] = ModelConfig.tokenizer_revision
    quantization: Optional[QuantizationMethods] = ModelConfig.quantization
    enforce_eager: bool = ModelConfig.enforce_eager
    max_seq_len_to_capture: int = ModelConfig.max_seq_len_to_capture
    disable_custom_all_reduce: bool = ParallelConfig.disable_custom_all_reduce
    limit_mm_per_prompt: dict[str, int] = \
        get_field(MultiModalConfig, "limit_per_prompt")
    interleave_mm_strings: bool = MultiModalConfig.interleave_mm_strings
    media_io_kwargs: dict[str, dict[str,
                                    Any]] = get_field(MultiModalConfig,
                                                      "media_io_kwargs")
    mm_processor_kwargs: Optional[Dict[str, Any]] = \
        MultiModalConfig.mm_processor_kwargs
    disable_mm_preprocessor_cache: bool = False  # DEPRECATED
    mm_processor_cache_gb: int = MultiModalConfig.mm_processor_cache_gb
    # LoRA fields
    enable_lora: bool = False
    enable_lora_bias: bool = LoRAConfig.bias_enabled
    max_loras: int = LoRAConfig.max_loras
    max_lora_rank: int = LoRAConfig.max_lora_rank
    default_mm_loras: Optional[Dict[str, str]] = \
        LoRAConfig.default_mm_loras
    fully_sharded_loras: bool = LoRAConfig.fully_sharded_loras
    max_cpu_loras: Optional[int] = LoRAConfig.max_cpu_loras
    lora_dtype: Optional[Union[str, torch.dtype]] = LoRAConfig.lora_dtype
    lora_extra_vocab_size: int = LoRAConfig.lora_extra_vocab_size

    num_scheduler_steps: int = SchedulerConfig.num_scheduler_steps
    multi_step_stream_outputs: bool = SchedulerConfig.multi_step_stream_outputs
    ray_workers_use_nsight: bool = ParallelConfig.ray_workers_use_nsight
    num_gpu_blocks_override: Optional[
        int] = CacheConfig.num_gpu_blocks_override
    num_lookahead_slots: int = SchedulerConfig.num_lookahead_slots
    model_loader_extra_config: dict = \
        get_field(LoadConfig, "model_loader_extra_config")
    ignore_patterns: Optional[Union[str,
                                    List[str]]] = LoadConfig.ignore_patterns
    preemption_mode: Optional[str] = SchedulerConfig.preemption_mode

    scheduler_delay_factor: float = SchedulerConfig.delay_factor
    enable_chunked_prefill: Optional[
        bool] = SchedulerConfig.enable_chunked_prefill
    disable_chunked_mm_input: bool = SchedulerConfig.disable_chunked_mm_input

    disable_hybrid_kv_cache_manager: bool = (
        SchedulerConfig.disable_hybrid_kv_cache_manager)

    guided_decoding_backend: GuidedDecodingBackend = DecodingConfig.backend
    guided_decoding_disable_fallback: bool = DecodingConfig.disable_fallback
    guided_decoding_disable_any_whitespace: bool = \
        DecodingConfig.disable_any_whitespace
    guided_decoding_disable_additional_properties: bool = \
        DecodingConfig.disable_additional_properties
    logits_processor_pattern: Optional[
        str] = ModelConfig.logits_processor_pattern

    speculative_config: Optional[Dict[str, Any]] = None

    show_hidden_metrics_for_version: Optional[str] = \
        ObservabilityConfig.show_hidden_metrics_for_version
    otlp_traces_endpoint: Optional[str] = \
        ObservabilityConfig.otlp_traces_endpoint
    collect_detailed_traces: Optional[list[DetailedTraceModules]] = \
        ObservabilityConfig.collect_detailed_traces
    disable_async_output_proc: bool = not ModelConfig.use_async_output_proc
    scheduling_policy: SchedulerPolicy = SchedulerConfig.policy
    scheduler_cls: Union[str, Type[object]] = SchedulerConfig.scheduler_cls

    override_neuron_config: dict[str, Any] = \
        get_field(ModelConfig, "override_neuron_config")
    override_pooler_config: Optional[Union[dict, PoolerConfig]] = \
        ModelConfig.override_pooler_config
    compilation_config: CompilationConfig = \
        get_field(VllmConfig, "compilation_config")
    worker_cls: str = ParallelConfig.worker_cls
    worker_extension_cls: str = ParallelConfig.worker_extension_cls

    kv_transfer_config: Optional[KVTransferConfig] = None
    kv_events_config: Optional[KVEventsConfig] = None

    generation_config: str = ModelConfig.generation_config
    enable_sleep_mode: bool = ModelConfig.enable_sleep_mode
    override_generation_config: dict[str, Any] = \
        get_field(ModelConfig, "override_generation_config")
    model_impl: str = ModelConfig.model_impl
    override_attention_dtype: str = ModelConfig.override_attention_dtype

    calculate_kv_scales: bool = CacheConfig.calculate_kv_scales

    additional_config: dict[str, Any] = \
        get_field(VllmConfig, "additional_config")
    reasoning_parser: str = DecodingConfig.reasoning_backend

    use_tqdm_on_load: bool = LoadConfig.use_tqdm_on_load
    pt_load_map_location: str = LoadConfig.pt_load_map_location

    enable_multimodal_encoder_data_parallel: bool = \
        ParallelConfig.enable_multimodal_encoder_data_parallel

    async_scheduling: bool = SchedulerConfig.async_scheduling
    # DEPRECATED
    enable_prompt_adapter: bool = False

    kv_sharing_fast_prefill: bool = \
        CacheConfig.kv_sharing_fast_prefill

    def __post_init__(self):
        # support `EngineArgs(compilation_config={...})`
        # without having to manually construct a
        # CompilationConfig object
        if isinstance(self.compilation_config, (int, dict)):
            self.compilation_config = CompilationConfig.from_cli(
                str(self.compilation_config))
        # Setup plugins
        from vllm.plugins import load_general_plugins
        load_general_plugins()

    @staticmethod
    def add_cli_args(parser: FlexibleArgumentParser) -> FlexibleArgumentParser:
        """Shared CLI arguments for vLLM engine."""

        # Model arguments
        model_kwargs = get_kwargs(ModelConfig)
        model_group = parser.add_argument_group(
            title="ModelConfig",
            description=ModelConfig.__doc__,
        )
        if not ('serve' in sys.argv[1:] and '--help' in sys.argv[1:]):
            model_group.add_argument("--model", **model_kwargs["model"])
        model_group.add_argument("--runner", **model_kwargs["runner"])
        model_group.add_argument("--convert", **model_kwargs["convert"])
        model_group.add_argument("--task",
                                 **model_kwargs["task"],
                                 deprecated=True)
        model_group.add_argument("--tokenizer", **model_kwargs["tokenizer"])
        model_group.add_argument("--tokenizer-mode",
                                 **model_kwargs["tokenizer_mode"])
        model_group.add_argument("--trust-remote-code",
                                 **model_kwargs["trust_remote_code"])
        model_group.add_argument("--dtype", **model_kwargs["dtype"])
        model_group.add_argument("--seed", **model_kwargs["seed"])
        model_group.add_argument("--hf-config-path",
                                 **model_kwargs["hf_config_path"])
        model_group.add_argument("--allowed-local-media-path",
                                 **model_kwargs["allowed_local_media_path"])
        model_group.add_argument("--revision", **model_kwargs["revision"])
        model_group.add_argument("--code-revision",
                                 **model_kwargs["code_revision"])
        model_group.add_argument("--rope-scaling",
                                 **model_kwargs["rope_scaling"])
        model_group.add_argument("--rope-theta", **model_kwargs["rope_theta"])
        model_group.add_argument("--tokenizer-revision",
                                 **model_kwargs["tokenizer_revision"])
        model_group.add_argument("--max-model-len",
                                 **model_kwargs["max_model_len"])
        model_group.add_argument("--quantization", "-q",
                                 **model_kwargs["quantization"])
        model_group.add_argument("--enforce-eager",
                                 **model_kwargs["enforce_eager"])
        model_group.add_argument("--max-seq-len-to-capture",
                                 **model_kwargs["max_seq_len_to_capture"])
        model_group.add_argument("--max-logprobs",
                                 **model_kwargs["max_logprobs"])
        model_group.add_argument("--logprobs-mode",
                                 **model_kwargs["logprobs_mode"])
        model_group.add_argument("--disable-sliding-window",
                                 **model_kwargs["disable_sliding_window"])
        model_group.add_argument("--disable-cascade-attn",
                                 **model_kwargs["disable_cascade_attn"])
        model_group.add_argument("--skip-tokenizer-init",
                                 **model_kwargs["skip_tokenizer_init"])
        model_group.add_argument("--enable-prompt-embeds",
                                 **model_kwargs["enable_prompt_embeds"])
        model_group.add_argument("--served-model-name",
                                 **model_kwargs["served_model_name"])
        # This one is a special case because it is the
        # opposite of ModelConfig.use_async_output_proc
        model_group.add_argument(
            "--disable-async-output-proc",
            action="store_true",
            default=EngineArgs.disable_async_output_proc,
            help="Disable async output processing. This may result in "
            "lower performance.")
        model_group.add_argument("--config-format",
                                 choices=[f.value for f in ConfigFormat],
                                 **model_kwargs["config_format"])
        # This one is a special case because it can bool
        # or str. TODO: Handle this in get_kwargs
        model_group.add_argument("--hf-token",
                                 type=str,
                                 nargs="?",
                                 const=True,
                                 default=model_kwargs["hf_token"]["default"],
                                 help=model_kwargs["hf_token"]["help"])
        model_group.add_argument("--hf-overrides",
                                 **model_kwargs["hf_overrides"])
        model_group.add_argument("--override-neuron-config",
                                 **model_kwargs["override_neuron_config"])
        model_group.add_argument("--override-pooler-config",
                                 **model_kwargs["override_pooler_config"])
        model_group.add_argument("--logits-processor-pattern",
                                 **model_kwargs["logits_processor_pattern"])
        model_group.add_argument("--generation-config",
                                 **model_kwargs["generation_config"])
        model_group.add_argument("--override-generation-config",
                                 **model_kwargs["override_generation_config"])
        model_group.add_argument("--enable-sleep-mode",
                                 **model_kwargs["enable_sleep_mode"])
        model_group.add_argument("--model-impl",
                                 choices=[f.value for f in ModelImpl],
                                 **model_kwargs["model_impl"])
        model_group.add_argument("--override-attention-dtype",
                                 **model_kwargs["override_attention_dtype"])

        # Model loading arguments
        load_kwargs = get_kwargs(LoadConfig)
        load_group = parser.add_argument_group(
            title="LoadConfig",
            description=LoadConfig.__doc__,
        )
        load_group.add_argument("--load-format", **load_kwargs["load_format"])
        load_group.add_argument("--download-dir",
                                **load_kwargs["download_dir"])
        load_group.add_argument("--model-loader-extra-config",
                                **load_kwargs["model_loader_extra_config"])
        load_group.add_argument("--ignore-patterns",
                                **load_kwargs["ignore_patterns"])
        load_group.add_argument("--use-tqdm-on-load",
                                **load_kwargs["use_tqdm_on_load"])
        load_group.add_argument('--pt-load-map-location',
                                **load_kwargs["pt_load_map_location"])

        # Guided decoding arguments
        guided_decoding_kwargs = get_kwargs(DecodingConfig)
        guided_decoding_group = parser.add_argument_group(
            title="DecodingConfig",
            description=DecodingConfig.__doc__,
        )
        guided_decoding_group.add_argument("--guided-decoding-backend",
                                           **guided_decoding_kwargs["backend"])
        guided_decoding_group.add_argument(
            "--guided-decoding-disable-fallback",
            **guided_decoding_kwargs["disable_fallback"])
        guided_decoding_group.add_argument(
            "--guided-decoding-disable-any-whitespace",
            **guided_decoding_kwargs["disable_any_whitespace"])
        guided_decoding_group.add_argument(
            "--guided-decoding-disable-additional-properties",
            **guided_decoding_kwargs["disable_additional_properties"])
        guided_decoding_group.add_argument(
            "--reasoning-parser",
            # This choices is a special case because it's not static
            choices=list(ReasoningParserManager.reasoning_parsers),
            **guided_decoding_kwargs["reasoning_backend"])

        # Parallel arguments
        parallel_kwargs = get_kwargs(ParallelConfig)
        parallel_group = parser.add_argument_group(
            title="ParallelConfig",
            description=ParallelConfig.__doc__,
        )
        parallel_group.add_argument(
            "--distributed-executor-backend",
            **parallel_kwargs["distributed_executor_backend"])
        parallel_group.add_argument(
            "--pipeline-parallel-size", "-pp",
            **parallel_kwargs["pipeline_parallel_size"])
        parallel_group.add_argument("--tensor-parallel-size", "-tp",
                                    **parallel_kwargs["tensor_parallel_size"])
        parallel_group.add_argument("--data-parallel-size", "-dp",
                                    **parallel_kwargs["data_parallel_size"])
        parallel_group.add_argument(
            '--data-parallel-rank',
            '-dpn',
            type=int,
            help='Data parallel rank of this instance. '
            'When set, enables external load balancer mode.')
        parallel_group.add_argument('--data-parallel-start-rank',
                                    '-dpr',
                                    type=int,
                                    help='Starting data parallel rank '
                                    'for secondary nodes.')
        parallel_group.add_argument('--data-parallel-size-local',
                                    '-dpl',
                                    type=int,
                                    help='Number of data parallel replicas '
                                    'to run on this node.')
        parallel_group.add_argument('--data-parallel-address',
                                    '-dpa',
                                    type=str,
                                    help='Address of data parallel cluster '
                                    'head-node.')
        parallel_group.add_argument('--data-parallel-rpc-port',
                                    '-dpp',
                                    type=int,
                                    help='Port for data parallel RPC '
                                    'communication.')
        parallel_group.add_argument('--data-parallel-backend',
                                    '-dpb',
                                    type=str,
                                    default='mp',
                                    help='Backend for data parallel, either '
                                    '"mp" or "ray".')
        parallel_group.add_argument(
            "--data-parallel-hybrid-lb",
            **parallel_kwargs["data_parallel_hybrid_lb"])
        parallel_group.add_argument(
            "--enable-expert-parallel",
            **parallel_kwargs["enable_expert_parallel"])
        parallel_group.add_argument("--enable-eplb",
                                    **parallel_kwargs["enable_eplb"])
        parallel_group.add_argument("--num-redundant-experts",
                                    **parallel_kwargs["num_redundant_experts"])
        parallel_group.add_argument("--eplb-window-size",
                                    **parallel_kwargs["eplb_window_size"])
        parallel_group.add_argument("--eplb-step-interval",
                                    **parallel_kwargs["eplb_step_interval"])
        parallel_group.add_argument("--eplb-log-balancedness",
                                    **parallel_kwargs["eplb_log_balancedness"])
        parallel_group.add_argument(
            "--max-parallel-loading-workers",
            **parallel_kwargs["max_parallel_loading_workers"])
        parallel_group.add_argument(
            "--ray-workers-use-nsight",
            **parallel_kwargs["ray_workers_use_nsight"])
        parallel_group.add_argument(
            "--disable-custom-all-reduce",
            **parallel_kwargs["disable_custom_all_reduce"])
        parallel_group.add_argument("--worker-cls",
                                    **parallel_kwargs["worker_cls"])
        parallel_group.add_argument("--worker-extension-cls",
                                    **parallel_kwargs["worker_extension_cls"])
        parallel_group.add_argument(
            "--enable-multimodal-encoder-data-parallel",
            **parallel_kwargs["enable_multimodal_encoder_data_parallel"])

        # KV cache arguments
        cache_kwargs = get_kwargs(CacheConfig)
        cache_group = parser.add_argument_group(
            title="CacheConfig",
            description=CacheConfig.__doc__,
        )
        cache_group.add_argument("--block-size", **cache_kwargs["block_size"])
        cache_group.add_argument("--gpu-memory-utilization",
                                 **cache_kwargs["gpu_memory_utilization"])
        cache_group.add_argument("--swap-space", **cache_kwargs["swap_space"])
        cache_group.add_argument("--kv-cache-dtype",
                                 **cache_kwargs["cache_dtype"])
        cache_group.add_argument("--num-gpu-blocks-override",
                                 **cache_kwargs["num_gpu_blocks_override"])
        cache_group.add_argument("--enable-prefix-caching",
                                 **cache_kwargs["enable_prefix_caching"])
        cache_group.add_argument("--prefix-caching-hash-algo",
                                 **cache_kwargs["prefix_caching_hash_algo"])
        cache_group.add_argument("--cpu-offload-gb",
                                 **cache_kwargs["cpu_offload_gb"])
        cache_group.add_argument("--calculate-kv-scales",
                                 **cache_kwargs["calculate_kv_scales"])
        cache_group.add_argument("--kv-sharing-fast-prefill",
                                 **cache_kwargs["kv_sharing_fast_prefill"])

        # Multimodal related configs
        multimodal_kwargs = get_kwargs(MultiModalConfig)
        multimodal_group = parser.add_argument_group(
            title="MultiModalConfig",
            description=MultiModalConfig.__doc__,
        )
        multimodal_group.add_argument("--limit-mm-per-prompt",
                                      **multimodal_kwargs["limit_per_prompt"])
        multimodal_group.add_argument("--media-io-kwargs",
                                      **multimodal_kwargs["media_io_kwargs"])
        multimodal_group.add_argument(
            "--mm-processor-kwargs",
            **multimodal_kwargs["mm_processor_kwargs"])
        multimodal_group.add_argument(
            "--mm-processor-cache-gb",
            **multimodal_kwargs["mm_processor_cache_gb"])
        multimodal_group.add_argument("--disable-mm-preprocessor-cache",
                                      type=bool,
                                      deprecated=True)
        multimodal_group.add_argument(
            "--interleave-mm-strings",
            **multimodal_kwargs["interleave_mm_strings"])

        # LoRA related configs
        lora_kwargs = get_kwargs(LoRAConfig)
        lora_group = parser.add_argument_group(
            title="LoRAConfig",
            description=LoRAConfig.__doc__,
        )
        lora_group.add_argument(
            "--enable-lora",
            action=argparse.BooleanOptionalAction,
            help="If True, enable handling of LoRA adapters.")
        lora_group.add_argument("--enable-lora-bias",
                                **lora_kwargs["bias_enabled"])
        lora_group.add_argument("--max-loras", **lora_kwargs["max_loras"])
        lora_group.add_argument("--max-lora-rank",
                                **lora_kwargs["max_lora_rank"])
        lora_group.add_argument("--lora-extra-vocab-size",
                                **lora_kwargs["lora_extra_vocab_size"])
        lora_group.add_argument(
            "--lora-dtype",
            **lora_kwargs["lora_dtype"],
        )
        lora_group.add_argument("--max-cpu-loras",
                                **lora_kwargs["max_cpu_loras"])
        lora_group.add_argument("--fully-sharded-loras",
                                **lora_kwargs["fully_sharded_loras"])
        lora_group.add_argument("--default-mm-loras",
                                **lora_kwargs["default_mm_loras"])

        # Observability arguments
        observability_kwargs = get_kwargs(ObservabilityConfig)
        observability_group = parser.add_argument_group(
            title="ObservabilityConfig",
            description=ObservabilityConfig.__doc__,
        )
        observability_group.add_argument(
            "--show-hidden-metrics-for-version",
            **observability_kwargs["show_hidden_metrics_for_version"])
        observability_group.add_argument(
            "--otlp-traces-endpoint",
            **observability_kwargs["otlp_traces_endpoint"])
        # TODO: generalise this special case
        choices = observability_kwargs["collect_detailed_traces"]["choices"]
        metavar = f"{{{','.join(choices)}}}"
        observability_kwargs["collect_detailed_traces"]["metavar"] = metavar
        observability_kwargs["collect_detailed_traces"]["choices"] += [
            ",".join(p)
            for p in permutations(get_args(DetailedTraceModules), r=2)
        ]
        observability_group.add_argument(
            "--collect-detailed-traces",
            **observability_kwargs["collect_detailed_traces"])

        # Scheduler arguments
        scheduler_kwargs = get_kwargs(SchedulerConfig)
        scheduler_group = parser.add_argument_group(
            title="SchedulerConfig",
            description=SchedulerConfig.__doc__,
        )
        scheduler_group.add_argument(
            "--max-num-batched-tokens",
            **scheduler_kwargs["max_num_batched_tokens"])
        scheduler_group.add_argument("--max-num-seqs",
                                     **scheduler_kwargs["max_num_seqs"])
        scheduler_group.add_argument(
            "--max-num-partial-prefills",
            **scheduler_kwargs["max_num_partial_prefills"])
        scheduler_group.add_argument(
            "--max-long-partial-prefills",
            **scheduler_kwargs["max_long_partial_prefills"])
        scheduler_group.add_argument('--cuda-graph-sizes',
                                     **scheduler_kwargs["cuda_graph_sizes"])
        scheduler_group.add_argument(
            "--long-prefill-token-threshold",
            **scheduler_kwargs["long_prefill_token_threshold"])
        scheduler_group.add_argument("--num-lookahead-slots",
                                     **scheduler_kwargs["num_lookahead_slots"])
        scheduler_group.add_argument("--scheduler-delay-factor",
                                     **scheduler_kwargs["delay_factor"])
        scheduler_group.add_argument("--preemption-mode",
                                     **scheduler_kwargs["preemption_mode"])
        scheduler_group.add_argument("--num-scheduler-steps",
                                     **scheduler_kwargs["num_scheduler_steps"])
        scheduler_group.add_argument(
            "--multi-step-stream-outputs",
            **scheduler_kwargs["multi_step_stream_outputs"])
        scheduler_group.add_argument("--scheduling-policy",
                                     **scheduler_kwargs["policy"])
        scheduler_group.add_argument(
            "--enable-chunked-prefill",
            **scheduler_kwargs["enable_chunked_prefill"])
        scheduler_group.add_argument(
            "--disable-chunked-mm-input",
            **scheduler_kwargs["disable_chunked_mm_input"])
        scheduler_group.add_argument("--scheduler-cls",
                                     **scheduler_kwargs["scheduler_cls"])
        scheduler_group.add_argument(
            "--disable-hybrid-kv-cache-manager",
            **scheduler_kwargs["disable_hybrid_kv_cache_manager"])
        scheduler_group.add_argument("--async-scheduling",
                                     **scheduler_kwargs["async_scheduling"])

        # vLLM arguments
        vllm_kwargs = get_kwargs(VllmConfig)
        vllm_group = parser.add_argument_group(
            title="VllmConfig",
            description=VllmConfig.__doc__,
        )
        vllm_group.add_argument("--speculative-config",
                                **vllm_kwargs["speculative_config"])
        vllm_group.add_argument("--kv-transfer-config",
                                **vllm_kwargs["kv_transfer_config"])
        vllm_group.add_argument('--kv-events-config',
                                **vllm_kwargs["kv_events_config"])
        vllm_group.add_argument("--compilation-config", "-O",
                                **vllm_kwargs["compilation_config"])
        vllm_group.add_argument("--additional-config",
                                **vllm_kwargs["additional_config"])

        # Other arguments
        parser.add_argument('--disable-log-stats',
                            action='store_true',
                            help='Disable logging statistics.')
        parser.add_argument('--enable-prompt-adapter',
                            action='store_true',
                            deprecated=True,
                            help='[DEPRECATED] Prompt adapter has been '
                            'removed. Setting this flag to True or False'
                            ' has no effect on vLLM behavior.')

        return parser

    @classmethod
    def from_cli_args(cls, args: argparse.Namespace):
        # Get the list of attributes of this dataclass.
        attrs = [attr.name for attr in dataclasses.fields(cls)]
        # Set the attributes from the parsed arguments.
        engine_args = cls(**{attr: getattr(args, attr) for attr in attrs})
        return engine_args

    def create_model_config(self) -> ModelConfig:
        """创建 ModelConfig"""
        # gguf file needs a specific model loader and doesn't use hf_repo
        # 检查是否是 GGUF 类型, 如果是 GGUF 文件则使用 GGUF 加载器
        if check_gguf_file(self.model):
            self.quantization = self.load_format = "gguf"

        # NOTE: This is to allow model loading from S3 in CI
        # NOTE: 用于支持在 CI 环境中从 S3 存储同加载模型权重,
        if (not isinstance(self, AsyncEngineArgs) and envs.VLLM_CI_USE_S3
                and self.model in MODELS_ON_S3 and self.load_format == "auto"):
            self.model = f"{MODEL_WEIGHTS_S3_BUCKET}/{self.model}"
            self.load_format = "runai_streamer"

<<<<<<< HEAD
        # 创建 ModelConfig 对象
=======
        if self.disable_mm_preprocessor_cache:
            logger.warning(
                "`--disable-mm-preprocessor-cache` is deprecated "
                "and will be removed in v0.13. "
                "Please use `--mm-processor-cache-gb 0` instead.", )

            self.mm_processor_cache_gb = 0
        elif envs.VLLM_MM_INPUT_CACHE_GIB != 4:
            logger.warning(
                "VLLM_MM_INPUT_CACHE_GIB` is deprecated "
                "and will be removed in v0.13. "
                "Please use `--mm-processor-cache-gb %d` instead.",
                envs.VLLM_MM_INPUT_CACHE_GIB,
            )

            self.mm_processor_cache_gb = envs.VLLM_MM_INPUT_CACHE_GIB

>>>>>>> 17eaaef5
        return ModelConfig(
            model=self.model,
            hf_config_path=self.hf_config_path,
            runner=self.runner,
            convert=self.convert,
            task=self.task,
            tokenizer=self.tokenizer,
            tokenizer_mode=self.tokenizer_mode,
            trust_remote_code=self.trust_remote_code,
            allowed_local_media_path=self.allowed_local_media_path,
            dtype=self.dtype,
            seed=self.seed,
            revision=self.revision,
            code_revision=self.code_revision,
            rope_scaling=self.rope_scaling,
            rope_theta=self.rope_theta,
            hf_token=self.hf_token,
            hf_overrides=self.hf_overrides,
            tokenizer_revision=self.tokenizer_revision,
            max_model_len=self.max_model_len,
            quantization=self.quantization,
            enforce_eager=self.enforce_eager,
            max_seq_len_to_capture=self.max_seq_len_to_capture,
            max_logprobs=self.max_logprobs,
            logprobs_mode=self.logprobs_mode,
            disable_sliding_window=self.disable_sliding_window,
            disable_cascade_attn=self.disable_cascade_attn,
            skip_tokenizer_init=self.skip_tokenizer_init,
            enable_prompt_embeds=self.enable_prompt_embeds,
            served_model_name=self.served_model_name,
            limit_mm_per_prompt=self.limit_mm_per_prompt,
            interleave_mm_strings=self.interleave_mm_strings,
            media_io_kwargs=self.media_io_kwargs,
            use_async_output_proc=not self.disable_async_output_proc,
            config_format=self.config_format,
            mm_processor_kwargs=self.mm_processor_kwargs,
            mm_processor_cache_gb=self.mm_processor_cache_gb,
            override_neuron_config=self.override_neuron_config,
            override_pooler_config=self.override_pooler_config,
            logits_processor_pattern=self.logits_processor_pattern,
            generation_config=self.generation_config,
            override_generation_config=self.override_generation_config,
            enable_sleep_mode=self.enable_sleep_mode,
            model_impl=self.model_impl,
            override_attention_dtype=self.override_attention_dtype,
        )

    def validate_tensorizer_args(self):
        from vllm.model_executor.model_loader.tensorizer import (
            TensorizerConfig)
        for key in self.model_loader_extra_config:
            if key in TensorizerConfig._fields:
                self.model_loader_extra_config["tensorizer_config"][
                    key] = self.model_loader_extra_config[key]

    def create_load_config(self) -> LoadConfig:

        if self.quantization == "bitsandbytes":
            self.load_format = "bitsandbytes"

        if self.load_format == "tensorizer":
            if hasattr(self.model_loader_extra_config, "to_serializable"):
                self.model_loader_extra_config = (
                    self.model_loader_extra_config.to_serializable())
            self.model_loader_extra_config["tensorizer_config"] = {}
            self.model_loader_extra_config["tensorizer_config"][
                "tensorizer_dir"] = self.model
            self.validate_tensorizer_args()

        return LoadConfig(
            load_format=self.load_format,
            download_dir=self.download_dir,
            device="cpu"
            if is_online_quantization(self.quantization) else None,
            model_loader_extra_config=self.model_loader_extra_config,
            ignore_patterns=self.ignore_patterns,
            use_tqdm_on_load=self.use_tqdm_on_load,
            pt_load_map_location=self.pt_load_map_location,
        )

    def create_speculative_config(
        self,
        target_model_config: ModelConfig,
        target_parallel_config: ParallelConfig,
        enable_chunked_prefill: bool,
        disable_log_stats: bool,
    ) -> Optional["SpeculativeConfig"]:
        """Initializes and returns a SpeculativeConfig object based on
        `speculative_config`.

        This function utilizes `speculative_config` to create a
        SpeculativeConfig object. The `speculative_config` can either be
        provided as a JSON string input via CLI arguments or directly as a
        dictionary from the engine.
        """

        from vllm.transformers_utils.config import get_config
        from vllm.transformers_utils.configs.speculators.base import (
            SpeculatorsConfig)

        """speculative_config 是在创建 LLM 传入的, 通过 **kwargs 传入 LLM engine, 如果没传表示不需要投机解码"""
        if self.speculative_config is None:
            hf_config = get_config(self.hf_config_path or self.model,
                                   self.trust_remote_code, self.revision,
                                   self.code_revision, self.config_format)

            # if loading a SpeculatorsConfig, load the specualtive_config
            # details from the config directly
            # no user input required / expected
            if isinstance(hf_config, SpeculatorsConfig):
                # We create one since we dont create one
                self.speculative_config = {}
                self.speculative_config[
                    "num_speculative_tokens"] = hf_config.num_lookahead_tokens
                self.speculative_config["model"] = self.model
                self.speculative_config["method"] = hf_config.method
            else:
                return None

        # Note(Shangming): These parameters are not obtained from the cli arg
        # '--speculative-config' and must be passed in when creating the engine
        # config.
        # 加入目标模型相关配置
        self.speculative_config.update({
            "target_model_config": target_model_config,
            "target_parallel_config": target_parallel_config,
            "enable_chunked_prefill": enable_chunked_prefill,
            "disable_log_stats": disable_log_stats,
        })
<<<<<<< HEAD
        # 调用 SpeculativeConfig.from_dict 创建 SpeculativeConfig 对象
        speculative_config = SpeculativeConfig.from_dict(
            self.speculative_config)
        # 执行返回
        return speculative_config
=======
        return SpeculativeConfig(**self.speculative_config)
>>>>>>> 17eaaef5

    def create_engine_config(
        self,
        usage_context: Optional[UsageContext] = None,
        headless: bool = False,
    ) -> VllmConfig:
        """
        Create the VllmConfig.

        NOTE: for autoselection of V0 vs V1 engine, we need to
        create the ModelConfig first, since ModelConfig's attrs
        (e.g. the model arch) are needed to make the decision.

        This function set VLLM_USE_V1=X if VLLM_USE_V1 is
        unspecified by the user.

        If VLLM_USE_V1 is specified by the user but the VllmConfig
        is incompatible, we raise an error.
        """
        """
        创建 VllmConfig

        NOTE: 为了自动字段 V0 vs V1 引擎，我们需要先创建 ModelConfig,
        因为 ModelConfig 的属性（例如模型架构）是判断的必要条件。

        如果用户未指定 VLLM_USE_V1, 此函数将其设置为 X
        如果用户指定了V LLM_USE_V1, 但 VllmConfig 不兼容，我们会抛出一个错误
        """

        # Step1 获取平台与设备信息
        # 1. 平台信息
        current_platform.pre_register_and_update()

        # 2. device 配置
        device_config = DeviceConfig(
            device=cast(Device, current_platform.device_type))

        # Step2 创建 ModelConfig
        model_config = self.create_model_config()

        # Step3 V1 引擎选择
        # * If VLLM_USE_V1 is unset, we enable V1 for "supported features"
        #   and fall back to V0 for experimental or unsupported features.
        # * If VLLM_USE_V1=1, we enable V1 for supported + experimental
        #   features and raise error for unsupported features.
        # * If VLLM_USE_V1=0, we disable V1.
        # 初始化为 False, 表示默认不使用 V1 引擎
        use_v1 = False
        # 如果环境变量 VLLM_USE_V1 为 True, 或为设置 VLLM_USE_V1, 尝试使用 V1 引擎
        try_v1 = envs.VLLM_USE_V1 or not envs.is_set("VLLM_USE_V1")
        # 同时判断模型是否支持 V1 引擎
        if try_v1 and self._is_v1_supported_oracle(model_config):
            use_v1 = True

        # If user explicitly set VLLM_USE_V1, sanity check we respect it.
        # 如果用户设置了 VLLM_USE_V1, 检查是否与当前设置一致
        if envs.is_set("VLLM_USE_V1"):
            assert use_v1 == envs.VLLM_USE_V1
        # Otherwise, set the VLLM_USE_V1 variable globally.
        # 否则，设置环境变量 VLLM_USE_V1
        else:
            envs.set_vllm_use_v1(use_v1)

        # Set default arguments for V0 or V1 Engine.
        # 设置 V0 或 V1 引擎的默认参数
        if use_v1:
            # 设置 V1 引擎的默认参数
            self._set_default_args_v1(usage_context, model_config)
            # Disable chunked prefill for POWER (ppc64le)/ARM CPUs in V1
            # 对于 POWER (ppc64le) 和 ARM CPU 平台，禁用 chunked prefill 功能，因为这些平台不支持
            # NOTE: Chunked Prefill（分块预填充）是一种将长序列的prefill阶段分割成多个较小块进行处理的技术, 可以提高 prefill 效率
            if current_platform.is_cpu(
            ) and current_platform.get_cpu_architecture() in (
                    CpuArchEnum.POWERPC, CpuArchEnum.ARM):
                logger.info(
                    "Chunked prefill is not supported for ARM and POWER CPUs; "
                    "disabling it for V1 backend.")
                self.enable_chunked_prefill = False
        else:
            # 设置 V0 引擎的默认参数
            self._set_default_args_v0(model_config)
        assert self.enable_chunked_prefill is not None

        # Step4 特殊后端检查
        if envs.VLLM_ATTENTION_BACKEND in [STR_DUAL_CHUNK_FLASH_ATTN_VAL]:
            assert self.enforce_eager, (
                "Cuda graph is not supported with DualChunkFlashAttention. "
                "To run the model in eager mode, set 'enforce_eager=True' "
                "or use '--enforce-eager' in the CLI.")
            assert current_platform.is_cuda(), (
                "DualChunkFlashAttention is only supported on CUDA platform.")
            assert not use_v1, (
                "DualChunkFlashAttention is not supported on V1 engine. "
                "To run the model in V0 engine, try set 'VLLM_USE_V1=0'")

        # Step5 创建 KV CacheConfig
        cache_config = CacheConfig(
            block_size=self.block_size,
            gpu_memory_utilization=self.gpu_memory_utilization,
            swap_space=self.swap_space,
            cache_dtype=self.kv_cache_dtype,
            is_attention_free=model_config.is_attention_free,
            num_gpu_blocks_override=self.num_gpu_blocks_override,
            sliding_window=model_config.get_sliding_window(),
            enable_prefix_caching=self.enable_prefix_caching,
            prefix_caching_hash_algo=self.prefix_caching_hash_algo,
            cpu_offload_gb=self.cpu_offload_gb,
            calculate_kv_scales=self.calculate_kv_scales,
            kv_sharing_fast_prefill=self.kv_sharing_fast_prefill,
        )

        # Step6 分布式配置
        ray_runtime_env = None
        if is_ray_initialized():
            # Ray Serve LLM calls `create_engine_config` in the context
            # of a Ray task, therefore we check is_ray_initialized()
            # as opposed to is_in_ray_actor().
            import ray
            ray_runtime_env = ray.get_runtime_context().runtime_env
            logger.info("Using ray runtime env: %s", ray_runtime_env)

        # Get the current placement group if Ray is initialized and
        # we are in a Ray actor. If so, then the placement group will be
        # passed to spawned processes.
        placement_group = None
        if is_in_ray_actor():
            import ray

            # This call initializes Ray automatically if it is not initialized,
            # but we should not do this here.
            placement_group = ray.util.get_current_placement_group()

        # Step7 数据并行配置
        assert not headless or not self.data_parallel_hybrid_lb, (
            "data_parallel_hybrid_lb is not applicable in "
            "headless mode")

        data_parallel_external_lb = self.data_parallel_rank is not None
        # Local DP rank = 1, use pure-external LB.
        if data_parallel_external_lb:
            assert self.data_parallel_size_local in (1, None), (
                "data_parallel_size_local must be 1 when data_parallel_rank "
                "is set")
            data_parallel_size_local = 1
            # Use full external lb if we have local_size of 1.
            self.data_parallel_hybrid_lb = False
        elif self.data_parallel_size_local is not None:
            data_parallel_size_local = self.data_parallel_size_local

            if self.data_parallel_start_rank and not headless:
                # Infer hybrid LB mode.
                self.data_parallel_hybrid_lb = True

            if self.data_parallel_hybrid_lb and data_parallel_size_local == 1:
                # Use full external lb if we have local_size of 1.
                data_parallel_external_lb = True
                self.data_parallel_hybrid_lb = False

            if data_parallel_size_local == self.data_parallel_size:
                # Disable hybrid LB mode if set for a single node
                self.data_parallel_hybrid_lb = False

            self.data_parallel_rank = self.data_parallel_start_rank or 0
        else:
            assert not self.data_parallel_hybrid_lb, (
                "data_parallel_size_local must be set to use "
                "data_parallel_hybrid_lb.")

            # Local DP size defaults to global DP size if not set.
            data_parallel_size_local = self.data_parallel_size

        # DP address, used in multi-node case for torch distributed group
        # and ZMQ sockets.
        if self.data_parallel_address is None:
            if self.data_parallel_backend == "ray":
                host_ip = get_ip()
                logger.info(
                    "Using host IP %s as ray-based data parallel address",
                    host_ip)
                data_parallel_address = host_ip
            else:
                assert self.data_parallel_backend == "mp", (
                    "data_parallel_backend can only be ray or mp, got %s",
                    self.data_parallel_backend)
                data_parallel_address = ParallelConfig.data_parallel_master_ip
        else:
            data_parallel_address = self.data_parallel_address

        # This port is only used when there are remote data parallel engines,
        # otherwise the local IPC transport is used.
        data_parallel_rpc_port = self.data_parallel_rpc_port if (
            self.data_parallel_rpc_port
            is not None) else ParallelConfig.data_parallel_rpc_port

        # Step8 异步调度检查
        if self.async_scheduling:
            # Async scheduling does not work with the uniprocess backend.
            if self.distributed_executor_backend is None:
                self.distributed_executor_backend = "mp"
                logger.info("Using mp-based distributed executor backend "
                            "for async scheduling.")
            if self.distributed_executor_backend == "uni":
                raise ValueError("Async scheduling is not supported with "
                                 "uni-process backend.")
            if self.pipeline_parallel_size > 1:
                raise ValueError("Async scheduling is not supported with "
                                 "pipeline-parallel-size > 1.")

            # Currently, async scheduling does not support speculative decoding.
            # TODO(woosuk): Support it.
            if self.speculative_config is not None:
                raise ValueError(
                    "Currently, speculative decoding is not supported with "
                    "async scheduling.")

        # Step9 创建并行配置
        parallel_config = ParallelConfig(
            pipeline_parallel_size=self.pipeline_parallel_size,
            tensor_parallel_size=self.tensor_parallel_size,
            data_parallel_size=self.data_parallel_size,
            data_parallel_rank=self.data_parallel_rank or 0,
            data_parallel_external_lb=data_parallel_external_lb,
            data_parallel_size_local=data_parallel_size_local,
            data_parallel_master_ip=data_parallel_address,
            data_parallel_rpc_port=data_parallel_rpc_port,
            data_parallel_backend=self.data_parallel_backend,
            data_parallel_hybrid_lb=self.data_parallel_hybrid_lb,
            enable_expert_parallel=self.enable_expert_parallel,
            enable_eplb=self.enable_eplb,
            num_redundant_experts=self.num_redundant_experts,
            eplb_window_size=self.eplb_window_size,
            eplb_step_interval=self.eplb_step_interval,
            eplb_log_balancedness=self.eplb_log_balancedness,
            max_parallel_loading_workers=self.max_parallel_loading_workers,
            disable_custom_all_reduce=self.disable_custom_all_reduce,
            ray_workers_use_nsight=self.ray_workers_use_nsight,
            ray_runtime_env=ray_runtime_env,
            placement_group=placement_group,
            distributed_executor_backend=self.distributed_executor_backend,
            worker_cls=self.worker_cls,
            worker_extension_cls=self.worker_extension_cls,
            enable_multimodal_encoder_data_parallel=self.
            enable_multimodal_encoder_data_parallel,
        )

        if model_config.is_multimodal_model:
            dp_supports_mm_processor_cache = (self.data_parallel_size == 1
                                              or data_parallel_external_lb)
            if (not dp_supports_mm_processor_cache
                    and model_config.mm_processor_cache_gb > 0):
                logger.warning(
                    "Multi-modal processor cache is disabled because "
                    "it is not compatible with data parallelism when "
                    "there does not exist a one-to-one correspondance "
                    "between API and engine core processes.")
                model_config.set_mm_processor_cache_gb(0)

        # Step10 推测解码(Speculative Decoding)配置
        speculative_config = self.create_speculative_config(
            target_model_config=model_config,
            target_parallel_config=parallel_config,
            enable_chunked_prefill=self.enable_chunked_prefill,
            disable_log_stats=self.disable_log_stats,
        )

        # Step11 创建 SchedulerConfig (调度配置)
        # Reminder: Please update docs/features/compatibility_matrix.md
        # If the feature combo become valid
        if self.num_scheduler_steps > 1:
            if speculative_config is not None:
                raise ValueError("Speculative decoding is not supported with "
                                 "multi-step (--num-scheduler-steps > 1)")
            if self.enable_chunked_prefill and self.pipeline_parallel_size > 1:
                raise ValueError("Multi-Step Chunked-Prefill is not supported "
                                 "for pipeline-parallel-size > 1")
            if current_platform.is_cpu():
                logger.warning("Multi-Step (--num-scheduler-steps > 1) is "
                               "currently not supported for CPUs and has been "
                               "disabled.")
                self.num_scheduler_steps = 1

        # make sure num_lookahead_slots is set the higher value depending on
        # if we are using speculative decoding or multi-step
        num_lookahead_slots = max(self.num_lookahead_slots,
                                  self.num_scheduler_steps - 1)
        num_lookahead_slots = num_lookahead_slots \
            if speculative_config is None \
            else speculative_config.num_lookahead_slots

        scheduler_config = SchedulerConfig(
            runner_type=model_config.runner_type,
            max_num_batched_tokens=self.max_num_batched_tokens,
            max_num_seqs=self.max_num_seqs,
            max_model_len=model_config.max_model_len,
            cuda_graph_sizes=self.cuda_graph_sizes,
            num_lookahead_slots=num_lookahead_slots,
            delay_factor=self.scheduler_delay_factor,
            enable_chunked_prefill=self.enable_chunked_prefill,
            disable_chunked_mm_input=self.disable_chunked_mm_input,
            is_multimodal_model=model_config.is_multimodal_model,
            preemption_mode=self.preemption_mode,
            num_scheduler_steps=self.num_scheduler_steps,
            multi_step_stream_outputs=self.multi_step_stream_outputs,
            send_delta_data=(envs.VLLM_USE_RAY_SPMD_WORKER
                             and parallel_config.use_ray),
            policy=self.scheduling_policy,
            scheduler_cls=self.scheduler_cls,
            max_num_partial_prefills=self.max_num_partial_prefills,
            max_long_partial_prefills=self.max_long_partial_prefills,
            long_prefill_token_threshold=self.long_prefill_token_threshold,
            disable_hybrid_kv_cache_manager=self.
            disable_hybrid_kv_cache_manager,
            async_scheduling=self.async_scheduling,
        )

        # Step12 创建 LoRAConfig (LoRA配置)
        if not model_config.is_multimodal_model and self.default_mm_loras:
            raise ValueError(
                "Default modality-specific LoRA(s) were provided for a "
                "non multimodal model")

        lora_config = LoRAConfig(
            bias_enabled=self.enable_lora_bias,
            max_lora_rank=self.max_lora_rank,
            max_loras=self.max_loras,
            default_mm_loras=self.default_mm_loras,
            fully_sharded_loras=self.fully_sharded_loras,
            lora_extra_vocab_size=self.lora_extra_vocab_size,
            lora_dtype=self.lora_dtype,
            max_cpu_loras=self.max_cpu_loras if self.max_cpu_loras
            and self.max_cpu_loras > 0 else None) if self.enable_lora else None

        # Step13 创建 LoadConfig (加载配置)
        # bitsandbytes pre-quantized model need a specific model loader
        if model_config.quantization == "bitsandbytes":
            self.quantization = self.load_format = "bitsandbytes"

        load_config = self.create_load_config()

        # Step14 创建 DecodingConfig (Doecde 解码配置)
        decoding_config = DecodingConfig(
            backend=self.guided_decoding_backend,
            disable_fallback=self.guided_decoding_disable_fallback,
            disable_any_whitespace=self.guided_decoding_disable_any_whitespace,
            disable_additional_properties=\
                self.guided_decoding_disable_additional_properties,
            reasoning_backend=self.reasoning_parser
        )

        # Step15 创建 ObservabilityConfig (可观测性配置)
        observability_config = ObservabilityConfig(
            show_hidden_metrics_for_version=(
                self.show_hidden_metrics_for_version),
            otlp_traces_endpoint=self.otlp_traces_endpoint,
            collect_detailed_traces=self.collect_detailed_traces,
        )

        # Step16 创建 VllmConfig (最终配置组合)
        config = VllmConfig(
            model_config=model_config,
            cache_config=cache_config,
            parallel_config=parallel_config,
            scheduler_config=scheduler_config,
            device_config=device_config,
            lora_config=lora_config,
            speculative_config=speculative_config,
            load_config=load_config,
            decoding_config=decoding_config,
            observability_config=observability_config,
            compilation_config=self.compilation_config,
            kv_transfer_config=self.kv_transfer_config,
            kv_events_config=self.kv_events_config,
            additional_config=self.additional_config,
        )

        return config

    def _is_v1_supported_oracle(self, model_config: ModelConfig) -> bool:
        """Oracle for whether to use V0 or V1 Engine by default."""

        #############################################################
        # Unsupported Feature Flags on V1.

        if self.load_format == "sharded_state":
            _raise_or_fallback(
                feature_name=f"--load_format {self.load_format}",
                recommend_to_remove=False)
            return False

        if (self.logits_processor_pattern
                != EngineArgs.logits_processor_pattern):
            _raise_or_fallback(feature_name="--logits-processor-pattern",
                               recommend_to_remove=False)
            return False

        if self.preemption_mode != SchedulerConfig.preemption_mode:
            _raise_or_fallback(feature_name="--preemption-mode",
                               recommend_to_remove=True)
            return False

        if (self.disable_async_output_proc
                != EngineArgs.disable_async_output_proc):
            _raise_or_fallback(feature_name="--disable-async-output-proc",
                               recommend_to_remove=True)
            return False

        if self.num_scheduler_steps != SchedulerConfig.num_scheduler_steps:
            _raise_or_fallback(feature_name="--num-scheduler-steps",
                               recommend_to_remove=True)
            return False

        if self.scheduler_delay_factor != SchedulerConfig.delay_factor:
            _raise_or_fallback(feature_name="--scheduler-delay-factor",
                               recommend_to_remove=True)
            return False

        # Need at least Ampere for now (FA support required).
        # Skip this check if we are running on a non-GPU platform,
        # or if the device capability is not available
        # (e.g. in a Ray actor without GPUs).
        if (current_platform.is_cuda()
                and current_platform.get_device_capability()
                and current_platform.get_device_capability().major < 8):
            _raise_or_fallback(feature_name="Compute Capability < 8.0",
                               recommend_to_remove=False)
            return False

        # No Fp8 KV cache so far.
        if self.kv_cache_dtype != "auto":
            supported = current_platform.is_kv_cache_dtype_supported(
                self.kv_cache_dtype)
            if not supported:
                _raise_or_fallback(feature_name="--kv-cache-dtype",
                                   recommend_to_remove=False)
                return False

        # No text embedding inputs so far.
        if self.enable_prompt_embeds:
            _raise_or_fallback(feature_name="--enable-prompt-embeds",
                               recommend_to_remove=False)
            return False

        # No Mamba or Encoder-Decoder so far.
        if not model_config.is_v1_compatible:
            _raise_or_fallback(feature_name=model_config.architectures,
                               recommend_to_remove=False)
            return False

        # V1 mamba models are unoptimized.
        if model_config.has_inner_state and _warn_or_fallback(
                feature_name="Mamba"):
            return False

        # No Concurrent Partial Prefills so far.
        if (self.max_num_partial_prefills
                != SchedulerConfig.max_num_partial_prefills
                or self.max_long_partial_prefills
                != SchedulerConfig.max_long_partial_prefills):
            _raise_or_fallback(feature_name="Concurrent Partial Prefill",
                               recommend_to_remove=False)
            return False

        # No OTLP observability so far.
        if (self.otlp_traces_endpoint or self.collect_detailed_traces):
            _raise_or_fallback(feature_name="--otlp-traces-endpoint",
                               recommend_to_remove=False)
            return False

        # V1 supports N-gram, Medusa, and Eagle speculative decoding.
        if (self.speculative_config is not None
                and self.speculative_config.get("method") == "draft_model"):
            raise NotImplementedError(
                "Speculative decoding with draft model is not supported yet. "
                "Please consider using other speculative decoding methods "
                "such as ngram, medusa, eagle, or deepseek_mtp.")

        V1_BACKENDS = [
            "FLASH_ATTN_VLLM_V1",
            "FLASH_ATTN",
            "PALLAS",
            "PALLAS_VLLM_V1",
            "TRITON_ATTN_VLLM_V1",
            "TRITON_MLA",
            "CUTLASS_MLA",
            "FLASHMLA",
            "FLASHINFER",
            "FLASHINFER_VLLM_V1",
            "ROCM_AITER_MLA",
            "TORCH_SDPA_VLLM_V1",
            "FLEX_ATTENTION",
            "TREE_ATTN",
            "XFORMERS_VLLM_V1",
        ]
        if (envs.is_set("VLLM_ATTENTION_BACKEND")
                and envs.VLLM_ATTENTION_BACKEND not in V1_BACKENDS):
            name = f"VLLM_ATTENTION_BACKEND={envs.VLLM_ATTENTION_BACKEND}"
            _raise_or_fallback(feature_name=name, recommend_to_remove=True)
            return False

        # Platforms must decide if they can support v1 for this model
        if not current_platform.supports_v1(model_config=model_config):
            _raise_or_fallback(
                feature_name=f"device type={current_platform.device_type}",
                recommend_to_remove=False)
            return False
        #############################################################
        # Experimental Features - allow users to opt in.

        # Signal Handlers requires running in main thread.
        if (threading.current_thread() != threading.main_thread()
                and _warn_or_fallback("Engine in background thread")):
            return False

        if self.pipeline_parallel_size > 1:
            supports_pp = getattr(self.distributed_executor_backend,
                                  'supports_pp', False)
            if not supports_pp and self.distributed_executor_backend not in (
                    ParallelConfig.distributed_executor_backend, "ray", "mp",
                    "external_launcher"):
                name = "Pipeline Parallelism without Ray distributed " \
                        "executor or multiprocessing executor or external " \
                        "launcher"
                _raise_or_fallback(feature_name=name,
                                   recommend_to_remove=False)
                return False

        # The platform may be supported on V1, but off by default for now.
        if not current_platform.default_v1(  # noqa: SIM103
                model_config=model_config) and _warn_or_fallback(
                    current_platform.device_name):
            return False

        if (current_platform.is_cpu()
                and model_config.get_sliding_window() is not None):
            _raise_or_fallback(feature_name="sliding window (CPU backend)",
                               recommend_to_remove=False)
            return False

        #############################################################

        return True

    def _set_default_args_v0(self, model_config: ModelConfig) -> None:
        """Set Default Arguments for V0 Engine."""

        max_model_len = model_config.max_model_len
        use_long_context = max_model_len > 32768
        if self.enable_chunked_prefill is None:
            # Chunked prefill not supported for Multimodal or MLA in V0.
            if model_config.is_multimodal_model or model_config.use_mla:
                self.enable_chunked_prefill = False

            # Enable chunked prefill by default for long context (> 32K)
            # models to avoid OOM errors in initial memory profiling phase.
            elif use_long_context:
                is_gpu = current_platform.is_cuda()
                use_sliding_window = (model_config.get_sliding_window()
                                      is not None)
                use_spec_decode = self.speculative_config is not None

                if (is_gpu and not use_sliding_window and not use_spec_decode
                        and not self.enable_lora
                        and model_config.runner_type != "pooling"):
                    self.enable_chunked_prefill = True
                    logger.warning(
                        "Chunked prefill is enabled by default for models "
                        "with max_model_len > 32K. Chunked prefill might "
                        "not work with some features or models. If you "
                        "encounter any issues, please disable by launching "
                        "with --enable-chunked-prefill=False.")

            if self.enable_chunked_prefill is None:
                self.enable_chunked_prefill = False

        if not self.enable_chunked_prefill and use_long_context:
            logger.warning(
                "The model has a long context length (%s). This may cause"
                "OOM during the initial memory profiling phase, or result "
                "in low performance due to small KV cache size. Consider "
                "setting --max-model-len to a smaller value.", max_model_len)
        elif (self.enable_chunked_prefill
              and model_config.runner_type == "pooling"):
            msg = "Chunked prefill is not supported for pooling models"
            raise ValueError(msg)

        # if using prefix caching, we must set a hash algo
        if self.enable_prefix_caching:
            # Disable prefix caching for multimodal models for VLLM_V0.
            if model_config.is_multimodal_model:
                logger.warning(
                    "--enable-prefix-caching is not supported for multimodal "
                    "models in V0 and has been disabled.")
                self.enable_prefix_caching = False

            # VLLM_V0 only supports builtin hash algo for prefix caching.
            if self.prefix_caching_hash_algo == "sha256":
                raise ValueError(
                    "sha256 is not supported for prefix caching in V0 engine. "
                    "Please use 'builtin'.")

        # Set max_num_seqs to 256 for VLLM_V0.
        if self.max_num_seqs is None:
            self.max_num_seqs = 256

    def _set_default_args_v1(self, usage_context: UsageContext,
                             model_config: ModelConfig) -> None:
        """Set Default Arguments for V1 Engine."""

        # V1 always uses chunked prefills and prefix caching
        # for non-pooling tasks.
        # For pooling tasks the default is False
        if model_config.runner_type != "pooling":
            self.enable_chunked_prefill = True
            if self.enable_prefix_caching is None:
                self.enable_prefix_caching = True
        else:

            pooling_type = model_config.pooler_config.pooling_type

            # TODO: when encoder models are supported we'll have to
            # check for causal attention here.
            incremental_prefill_supported = (pooling_type is not None and
                                             pooling_type.lower() == "last")

            action = "Enabling" if \
                incremental_prefill_supported else "Disabling"

            if self.enable_chunked_prefill is None:
                self.enable_chunked_prefill = incremental_prefill_supported
                logger.info("(%s) chunked prefill by default", action)
            if self.enable_prefix_caching is None:
                self.enable_prefix_caching = incremental_prefill_supported
                logger.info("(%s) prefix caching by default", action)

        if not self.enable_chunked_prefill:
            self.max_num_batched_tokens = model_config.max_model_len

        # V1 should use the new scheduler by default.
        # Swap it only if this arg is set to the original V0 default
        if self.scheduler_cls == EngineArgs.scheduler_cls:
            self.scheduler_cls = "vllm.v1.core.sched.scheduler.Scheduler"

        # When no user override, set the default values based on the usage
        # context.
        # Use different default values for different hardware.

        # Try to query the device name on the current platform. If it fails,
        # it may be because the platform that imports vLLM is not the same
        # as the platform that vLLM is running on (e.g. the case of scaling
        # vLLM with Ray) and has no GPUs. In this case we use the default
        # values for non-H100/H200 GPUs.
        try:
            device_memory = current_platform.get_device_total_memory()
            device_name = current_platform.get_device_name().lower()
        except Exception:
            # This is only used to set default_max_num_batched_tokens
            device_memory = 0

        # NOTE(Kuntai): Setting large `max_num_batched_tokens` for A100 reduces
        # throughput, see PR #17885 for more details.
        # So here we do an extra device name check to prevent such regression.
        from vllm.usage.usage_lib import UsageContext
        if device_memory >= 70 * GiB_bytes and "a100" not in device_name:
            # For GPUs like H100 and MI300x, use larger default values.
            default_max_num_batched_tokens = {
                UsageContext.LLM_CLASS: 16384,
                UsageContext.OPENAI_API_SERVER: 8192,
            }
            default_max_num_seqs = {
                UsageContext.LLM_CLASS: 1024,
                UsageContext.OPENAI_API_SERVER: 1024,
            }
        else:
            # TODO(woosuk): Tune the default values for other hardware.
            default_max_num_batched_tokens = {
                UsageContext.LLM_CLASS: 8192,
                UsageContext.OPENAI_API_SERVER: 2048,
            }
            default_max_num_seqs = {
                UsageContext.LLM_CLASS: 256,
                UsageContext.OPENAI_API_SERVER: 256,
            }

        # tpu specific default values.
        if current_platform.is_tpu():
            default_max_num_batched_tokens_tpu = {
                UsageContext.LLM_CLASS: {
                    'V6E': 2048,
                    'V5E': 1024,
                    'V5P': 512,
                },
                UsageContext.OPENAI_API_SERVER: {
                    'V6E': 1024,
                    'V5E': 512,
                    'V5P': 256,
                }
            }

        # cpu specific default values.
        if current_platform.is_cpu():
            world_size = self.pipeline_parallel_size * self.tensor_parallel_size
            default_max_num_batched_tokens = {
                UsageContext.LLM_CLASS: 4096 * world_size,
                UsageContext.OPENAI_API_SERVER: 2048 * world_size,
            }
            default_max_num_seqs = {
                UsageContext.LLM_CLASS: 256 * world_size,
                UsageContext.OPENAI_API_SERVER: 128 * world_size,
            }

        use_context_value = usage_context.value if usage_context else None
        if (self.max_num_batched_tokens is None
                and usage_context in default_max_num_batched_tokens):
            if current_platform.is_tpu():
                chip_name = current_platform.get_device_name()
                if chip_name in default_max_num_batched_tokens_tpu[
                        usage_context]:
                    self.max_num_batched_tokens = \
                        default_max_num_batched_tokens_tpu[
                            usage_context][chip_name]
                else:
                    self.max_num_batched_tokens = \
                        default_max_num_batched_tokens[usage_context]
            else:
                self.max_num_batched_tokens = default_max_num_batched_tokens[
                    usage_context]
            logger.debug(
                "Setting max_num_batched_tokens to %d for %s usage context.",
                self.max_num_batched_tokens, use_context_value)

        if (self.max_num_seqs is None
                and usage_context in default_max_num_seqs):
            self.max_num_seqs = min(default_max_num_seqs[usage_context],
                                    self.max_num_batched_tokens or sys.maxsize)

            logger.debug("Setting max_num_seqs to %d for %s usage context.",
                         self.max_num_seqs, use_context_value)


@dataclass
class AsyncEngineArgs(EngineArgs):
    """Arguments for asynchronous vLLM engine."""
    enable_log_requests: bool = False

    @property
    @deprecated(
        "`disable_log_requests` is deprecated and has been replaced with "
        "`enable_log_requests`. This will be removed in v0.12.0. Please use "
        "`enable_log_requests` instead.")
    def disable_log_requests(self) -> bool:
        return not self.enable_log_requests

    @disable_log_requests.setter
    @deprecated(
        "`disable_log_requests` is deprecated and has been replaced with "
        "`enable_log_requests`. This will be removed in v0.12.0. Please use "
        "`enable_log_requests` instead.")
    def disable_log_requests(self, value: bool):
        self.enable_log_requests = not value

    @staticmethod
    def add_cli_args(parser: FlexibleArgumentParser,
                     async_args_only: bool = False) -> FlexibleArgumentParser:
        # Initialize plugin to update the parser, for example, The plugin may
        # adding a new kind of quantization method to --quantization argument or
        # a new device to --device argument.
        load_general_plugins()
        if not async_args_only:
            parser = EngineArgs.add_cli_args(parser)
        parser.add_argument('--enable-log-requests',
                            action=argparse.BooleanOptionalAction,
                            default=AsyncEngineArgs.enable_log_requests,
                            help='Enable logging requests.')
        parser.add_argument('--disable-log-requests',
                            action=argparse.BooleanOptionalAction,
                            default=not AsyncEngineArgs.enable_log_requests,
                            help='[DEPRECATED] Disable logging requests.',
                            deprecated=True)
        current_platform.pre_register_and_update(parser)
        return parser


def _raise_or_fallback(feature_name: str, recommend_to_remove: bool):
    if envs.is_set("VLLM_USE_V1") and envs.VLLM_USE_V1:
        raise NotImplementedError(
            f"VLLM_USE_V1=1 is not supported with {feature_name}.")
    msg = f"{feature_name} is not supported by the V1 Engine. "
    msg += "Falling back to V0. "
    if recommend_to_remove:
        msg += f"We recommend to remove {feature_name} from your config "
        msg += "in favor of the V1 Engine."
    logger.warning(msg)


def _warn_or_fallback(feature_name: str) -> bool:
    if envs.is_set("VLLM_USE_V1") and envs.VLLM_USE_V1:
        logger.warning(
            "Detected VLLM_USE_V1=1 with %s. Usage should "
            "be considered experimental. Please report any "
            "issues on Github.", feature_name)
        should_exit = False
    else:
        logger.info(
            "%s is experimental on VLLM_USE_V1=1. "
            "Falling back to V0 Engine.", feature_name)
        should_exit = True
    return should_exit


def human_readable_int(value):
    """Parse human-readable integers like '1k', '2M', etc.
    Including decimal values with decimal multipliers.

    Examples:
    - '1k' -> 1,000
    - '1K' -> 1,024
    - '25.6k' -> 25,600
    """
    value = value.strip()
    match = re.fullmatch(r'(\d+(?:\.\d+)?)([kKmMgGtT])', value)
    if match:
        decimal_multiplier = {
            'k': 10**3,
            'm': 10**6,
            'g': 10**9,
        }
        binary_multiplier = {
            'K': 2**10,
            'M': 2**20,
            'G': 2**30,
        }

        number, suffix = match.groups()
        if suffix in decimal_multiplier:
            mult = decimal_multiplier[suffix]
            return int(float(number) * mult)
        elif suffix in binary_multiplier:
            mult = binary_multiplier[suffix]
            # Do not allow decimals with binary multipliers
            try:
                return int(number) * mult
            except ValueError as e:
                raise argparse.ArgumentTypeError("Decimals are not allowed " \
                f"with binary suffixes like {suffix}. Did you mean to use " \
                f"{number}{suffix.lower()} instead?") from e

    # Regular plain number.
    return int(value)


# These functions are used by sphinx to build the documentation
def _engine_args_parser():
    return EngineArgs.add_cli_args(FlexibleArgumentParser())


def _async_engine_args_parser():
    return AsyncEngineArgs.add_cli_args(FlexibleArgumentParser(),
                                        async_args_only=True)<|MERGE_RESOLUTION|>--- conflicted
+++ resolved
@@ -882,9 +882,6 @@
             self.model = f"{MODEL_WEIGHTS_S3_BUCKET}/{self.model}"
             self.load_format = "runai_streamer"
 
-<<<<<<< HEAD
-        # 创建 ModelConfig 对象
-=======
         if self.disable_mm_preprocessor_cache:
             logger.warning(
                 "`--disable-mm-preprocessor-cache` is deprecated "
@@ -902,7 +899,6 @@
 
             self.mm_processor_cache_gb = envs.VLLM_MM_INPUT_CACHE_GIB
 
->>>>>>> 17eaaef5
         return ModelConfig(
             model=self.model,
             hf_config_path=self.hf_config_path,
@@ -939,7 +935,7 @@
             use_async_output_proc=not self.disable_async_output_proc,
             config_format=self.config_format,
             mm_processor_kwargs=self.mm_processor_kwargs,
-            mm_processor_cache_gb=self.mm_processor_cache_gb,
+            disable_mm_preprocessor_cache=self.disable_mm_preprocessor_cache,
             override_neuron_config=self.override_neuron_config,
             override_pooler_config=self.override_pooler_config,
             logits_processor_pattern=self.logits_processor_pattern,
@@ -1032,15 +1028,7 @@
             "enable_chunked_prefill": enable_chunked_prefill,
             "disable_log_stats": disable_log_stats,
         })
-<<<<<<< HEAD
-        # 调用 SpeculativeConfig.from_dict 创建 SpeculativeConfig 对象
-        speculative_config = SpeculativeConfig.from_dict(
-            self.speculative_config)
-        # 执行返回
-        return speculative_config
-=======
         return SpeculativeConfig(**self.speculative_config)
->>>>>>> 17eaaef5
 
     def create_engine_config(
         self,
