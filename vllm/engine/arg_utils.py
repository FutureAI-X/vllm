--- conflicted
+++ resolved
@@ -1139,13 +1139,7 @@
         if use_v1:
             # 设置 V1 引擎的默认参数
             self._set_default_args_v1(usage_context, model_config)
-<<<<<<< HEAD
-            # Disable chunked prefill for POWER (ppc64le)/ARM CPUs in V1
-            # 对于 POWER (ppc64le) 和 ARM CPU 平台，禁用 chunked prefill 功能，因为这些平台不支持
-            # NOTE: Chunked Prefill（分块预填充）是一种将长序列的prefill阶段分割成多个较小块进行处理的技术, 可以提高 prefill 效率
-=======
             # Disable chunked prefill for POWER (ppc64le)/ARM/s390x CPUs in V1
->>>>>>> 7be5d113
             if current_platform.is_cpu(
             ) and current_platform.get_cpu_architecture() in (
                     CpuArchEnum.POWERPC, CpuArchEnum.S390X, CpuArchEnum.ARM):
@@ -1299,9 +1293,6 @@
                     "Currently, speculative decoding is not supported with "
                     "async scheduling.")
 
-<<<<<<< HEAD
-        # Step9 创建并行配置
-=======
         # Forward the deprecated CLI args to the EPLB config.
         if self.num_redundant_experts is not None:
             self.eplb_config.num_redundant_experts = self.num_redundant_experts
@@ -1312,7 +1303,6 @@
         if self.eplb_log_balancedness is not None:
             self.eplb_config.log_balancedness = self.eplb_log_balancedness
 
->>>>>>> 7be5d113
         parallel_config = ParallelConfig(
             pipeline_parallel_size=self.pipeline_parallel_size,
             tensor_parallel_size=self.tensor_parallel_size,
@@ -1357,37 +1347,11 @@
             disable_log_stats=self.disable_log_stats,
         )
 
-<<<<<<< HEAD
-        # Step11 创建 SchedulerConfig (调度配置)
-        # Reminder: Please update docs/features/compatibility_matrix.md
-        # If the feature combo become valid
-        if self.num_scheduler_steps > 1:
-            if speculative_config is not None:
-                raise ValueError("Speculative decoding is not supported with "
-                                 "multi-step (--num-scheduler-steps > 1)")
-            if self.enable_chunked_prefill and self.pipeline_parallel_size > 1:
-                raise ValueError("Multi-Step Chunked-Prefill is not supported "
-                                 "for pipeline-parallel-size > 1")
-            if current_platform.is_cpu():
-                logger.warning("Multi-Step (--num-scheduler-steps > 1) is "
-                               "currently not supported for CPUs and has been "
-                               "disabled.")
-                self.num_scheduler_steps = 1
-
-        # make sure num_lookahead_slots is set the higher value depending on
-        # if we are using speculative decoding or multi-step
-        num_lookahead_slots = max(self.num_lookahead_slots,
-                                  self.num_scheduler_steps - 1)
-        num_lookahead_slots = num_lookahead_slots \
-            if speculative_config is None \
-            else speculative_config.num_lookahead_slots
-=======
         # make sure num_lookahead_slots is set appropriately depending on
         # whether speculative decoding is enabled
         num_lookahead_slots = self.num_lookahead_slots
         if speculative_config is not None:
             num_lookahead_slots = speculative_config.num_lookahead_slots
->>>>>>> 7be5d113
 
         scheduler_config = SchedulerConfig(
             runner_type=model_config.runner_type,
