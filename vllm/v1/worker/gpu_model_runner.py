--- conflicted
+++ resolved
@@ -803,27 +803,6 @@
                 self.positions_cpu[:total_num_scheduled_tokens],
                 non_blocking=True)
 
-<<<<<<< HEAD
-        self.query_start_loc[:num_reqs + 1].copy_(
-            self.query_start_loc_cpu[:num_reqs + 1], non_blocking=True)
-        self.seq_lens[:num_reqs].copy_(self.seq_lens_cpu[:num_reqs],
-                                       non_blocking=True)
-
-        # Fill unused with 0 for full cuda graph mode.
-        self.seq_lens[num_reqs:].fill_(0)
-        # Note: pad query_start_loc to be non-decreasing, as kernels
-        # like FlashAttention requires that
-        self.query_start_loc[num_reqs + 1:].fill_(
-            self.query_start_loc_cpu[num_reqs].item())
-
-        query_start_loc = self.query_start_loc[:num_reqs + 1]
-
-        spec_decode_common_attn_metadata = None
-
-        # StepN 投机解码相关元数据准备
-        # 判断是否需要进行推测解码
-=======
->>>>>>> 7be5d113
         use_spec_decode = len(
             scheduler_output.scheduled_spec_decode_tokens) > 0
         if not use_spec_decode:
@@ -1585,26 +1564,13 @@
                                                 self.vllm_config)
 
         # Prepare the decoder inputs.
-<<<<<<< HEAD
-        # 准备 decoder 输入
-        (attn_metadata, attention_cuda_graphs, logits_indices,
-         spec_decode_metadata, num_scheduled_tokens_np,
-         spec_decode_common_attn_metadata) = (
-             self._prepare_inputs(scheduler_output))
-=======
         (attn_metadata, logits_indices, spec_decode_metadata,
          num_scheduled_tokens_np, spec_decode_common_attn_metadata,
          max_query_len) = (self._prepare_inputs(scheduler_output))
->>>>>>> 7be5d113
 
         # 计算实际输入 token 数量
         num_scheduled_tokens = scheduler_output.total_num_scheduled_tokens
-<<<<<<< HEAD
-        # 根据是否使用 CUDA graph，选择不同的输入计算方式
-        if (self.use_cuda_graph
-=======
         if (self.compilation_config.cudagraph_mode != CUDAGraphMode.NONE
->>>>>>> 7be5d113
                 and num_scheduled_tokens <= self.cudagraph_batch_sizes[-1]):
             # Use CUDA graphs.
             # Add padding to the batch size.
@@ -1870,15 +1836,7 @@
             req_state = self.requests[req_id]
             req_state.output_token_ids.extend(sampled_ids)
 
-<<<<<<< HEAD
-        # 如果启用推测解码，则生成下一轮草稿 token
-        if not self.speculative_config:
-            # Speculative decoding is not enabled.
-            spec_token_ids = None
-        else:
-=======
         if self.speculative_config:
->>>>>>> 7be5d113
             assert spec_decode_common_attn_metadata is not None
             self._draft_token_ids = self.propose_draft_token_ids(
                 scheduler_output,
@@ -2372,7 +2330,7 @@
                 - CUDAGraphMode.PIECEWISE: Piecewise cudagraph.
                 - CUDAGraphMode.FULL: Full cudagraph, attention metadata is
                     needed.
-            force_attention: If True, always create attention metadata. Used to 
+            force_attention: If True, always create attention metadata. Used to
                 warm up attention backend when mode is NONE.
             uniform_decode: If True, the batch is a uniform decode batch.
             skip_eplb: If True, skip EPLB state update.
