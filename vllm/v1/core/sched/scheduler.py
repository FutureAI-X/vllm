# SPDX-License-Identifier: Apache-2.0
# SPDX-FileCopyrightText: Copyright contributors to the vLLM project

from __future__ import annotations

import itertools
import time
from collections import defaultdict
from collections.abc import Iterable
from typing import Any, Optional, Union

from vllm.config import VllmConfig
from vllm.distributed.kv_events import EventPublisherFactory, KVEventBatch
from vllm.distributed.kv_transfer.kv_connector.factory import (
    KVConnectorFactory)
from vllm.distributed.kv_transfer.kv_connector.v1 import (KVConnectorBase_V1,
                                                          KVConnectorRole)
from vllm.logger import init_logger
from vllm.multimodal import MULTIMODAL_REGISTRY, MultiModalRegistry
from vllm.v1.core.encoder_cache_manager import (EncoderCacheManager,
                                                compute_encoder_budget)
from vllm.v1.core.kv_cache_manager import KVCacheBlocks, KVCacheManager
from vllm.v1.core.sched.interface import SchedulerInterface
from vllm.v1.core.sched.output import (CachedRequestData, NewRequestData,
                                       SchedulerOutput)
from vllm.v1.core.sched.request_queue import (SchedulingPolicy,
                                              create_request_queue)
from vllm.v1.core.sched.utils import check_stop, remove_all
from vllm.v1.engine import (EngineCoreEventType, EngineCoreOutput,
                            EngineCoreOutputs)
from vllm.v1.kv_cache_interface import KVCacheConfig
from vllm.v1.metrics.stats import SchedulerStats
from vllm.v1.outputs import DraftTokenIds, KVConnectorOutput, ModelRunnerOutput
from vllm.v1.request import Request, RequestStatus
from vllm.v1.spec_decode.metrics import SpecDecodingStats
from vllm.v1.structured_output import StructuredOutputManager

logger = init_logger(__name__)


class Scheduler(SchedulerInterface):

    def __init__(
        self,
        vllm_config: VllmConfig,
        kv_cache_config: KVCacheConfig,
        structured_output_manager: StructuredOutputManager,
        mm_registry: MultiModalRegistry = MULTIMODAL_REGISTRY,
        include_finished_set: bool = False,
        log_stats: bool = False,
    ) -> None:
        # 基本配置相关属性
        self.vllm_config = vllm_config
        self.scheduler_config = vllm_config.scheduler_config
        self.cache_config = vllm_config.cache_config
        self.lora_config = vllm_config.lora_config
        self.kv_cache_config = kv_cache_config
        self.kv_events_config = vllm_config.kv_events_config
        self.parallel_config = vllm_config.parallel_config
        # 布尔值，控制是否记录统计信息
        self.log_stats = log_stats
        # 结构化输出管理器
        self.structured_output_manager = structured_output_manager

        # include_finished_set controls whether a separate set of finished
        # request ids should be included in the EngineCoreOutputs returned
        # by update_from_outputs(). This is currently used in the multi-engine
        # case to track request lifetimes efficiently.
        # 用于在多引擎情况下跟踪已完成请求的 ID
        self.finished_req_ids_dict: Optional[dict[int, set[str]]] = (
            defaultdict(set) if include_finished_set else None)

        # 调度约束相关属性
        # Scheduling constraints.
        # 最大并发运行请求数
        self.max_num_running_reqs = self.scheduler_config.max_num_seqs
        # 每批次最大调度 token 数
        self.max_num_scheduled_tokens = \
            self.scheduler_config.max_num_batched_tokens
        # 模型最大长度
        self.max_model_len = self.scheduler_config.max_model_len
        # 指示是否启用 KV 缓存事件
        self.enable_kv_cache_events = (
            self.kv_events_config is not None
            and self.kv_events_config.enable_kv_cache_events)

        # KV 连接器对象，用于在调度器和工作节点之间传输 KV 缓存
        # Create KVConnector for the Scheduler. Note that each Worker
        # will have a corresponding KVConnector with Role=WORKER.
        # KV Connector pushes/pull of remote KVs for P/D and offloading.
        self.connector = None
        if self.vllm_config.kv_transfer_config is not None:
            assert len(self.kv_cache_config.kv_cache_groups) == 1, (
                "Multiple KV cache groups are not currently supported "
                "with KV connectors")
            self.connector = KVConnectorFactory.create_connector(
                config=self.vllm_config, role=KVConnectorRole.SCHEDULER)

        # KV 事件发布器
        self.kv_event_publisher = EventPublisherFactory.create(
            self.kv_events_config,
            self.parallel_config.data_parallel_rank,
        )

        # gpu block num
        num_gpu_blocks = self.cache_config.num_gpu_blocks
        assert num_gpu_blocks is not None and num_gpu_blocks > 0

        # 每个 block 存储的 token 数
        self.block_size = self.cache_config.block_size

        # 存储所有请求，键为请求 ID，值为 Request 对象
        # req_id -> Request
        self.requests: dict[str, Request] = {}

        # 调度策略
        # Scheduling policy
        if self.scheduler_config.policy == "priority":
            self.policy = SchedulingPolicy.PRIORITY
        elif self.scheduler_config.policy == "fcfs":
            self.policy = SchedulingPolicy.FCFS
        else:
            raise ValueError(
                f"Unknown scheduling policy: {self.scheduler_config.policy}")

        # 等待队列，存储待处理的请求
        # Priority queues for requests.
        self.waiting = create_request_queue(self.policy)

        # 存储正在运行的请求
        self.running: list[Request] = []

        # 存储在上一步和当前步骤之间完成的请求 ID
        # The request IDs that are finished in between the previous and the
        # current steps. This is used to notify the workers about the finished
        # requests so that they can free the cached states for those requests.
        # This is flushed at the end of each scheduling step.
        self.finished_req_ids: set[str] = set()

        # 存储正在进行异步 KV 加载或接收的请求
        # KV Connector: requests in process of async KV loading or recving
        self.finished_recving_kv_req_ids: set[str] = set()

        # Encoder-related.
        # Calculate encoder cache size if applicable
        # NOTE: For now we use the same budget for both compute and space.
        # This can be changed when we make encoder cache for embedding caching
        # across requests.
        encoder_compute_budget, encoder_cache_size = compute_encoder_budget(
            model_config=vllm_config.model_config,
            scheduler_config=vllm_config.scheduler_config,
            mm_registry=mm_registry,
        )

        # 推理相关属性
        # NOTE(woosuk): Here, "encoder" includes the vision encoder (and
        # projector if needed). Currently, we assume that the encoder also
        # has the Transformer architecture (e.g., ViT).
        # 编码器输入 token 的最大数量
        self.max_num_encoder_input_tokens = encoder_compute_budget
        # NOTE: For the models without encoder (e.g., text-only models),
        # the encoder cache will not be initialized because cache size is 0
        # for these models.
        self.encoder_cache_manager = EncoderCacheManager(
            cache_size=encoder_cache_size)

        speculative_config = vllm_config.speculative_config
<<<<<<< HEAD

        # 是否使用 eagle
=======
>>>>>>> 7be5d113
        self.use_eagle = False
        # 推测性解码中推测的 token 数量
        self.num_spec_tokens = self.num_lookahead_tokens = 0
        if speculative_config:
            self.num_spec_tokens = speculative_config.num_speculative_tokens
            if speculative_config.use_eagle():
                self.use_eagle = True
                self.num_lookahead_tokens = self.num_spec_tokens

        # KV 缓存管理器
        # Create the KV cache manager.
        self.kv_cache_manager = KVCacheManager(
            kv_cache_config=kv_cache_config,
            max_model_len=self.max_model_len,
            enable_caching=self.cache_config.enable_prefix_caching,
            use_eagle=self.use_eagle,
            log_stats=self.log_stats,
            enable_kv_cache_events=self.enable_kv_cache_events,
        )

        # 是否使用流水线并行
        self.use_pp = self.parallel_config.pipeline_parallel_size > 1

    def schedule(self) -> SchedulerOutput:
        # NOTE(woosuk) on the scheduling algorithm:
        # There's no "decoding phase" nor "prefill phase" in the scheduler.
        # Each request just has the num_computed_tokens and
        # num_tokens_with_spec. num_tokens_with_spec =
        # len(prompt_token_ids) + len(output_token_ids) + len(spec_token_ids).
        # At each step, the scheduler tries to assign tokens to the requests
        # so that each request's num_computed_tokens can catch up its
        # num_tokens_with_spec. This is general enough to cover
        # chunked prefills, prefix caching, speculative decoding,
        # and the "jump decoding" optimization in the future.
        """
        关于调度算法
        - Scheduler 没有预填充阶段(prefill phase)和解码阶段(decoding phase)的概念
        - 每个请求只有 num_computed_tokens 和 num_tokens_with_spec
          num_tokens_with_spec = len(prompt_token_ids) + len(output_token_ids) + len(spec_token_ids)
        - 在每个 step 中, scheduler 尝试为请求分配 token, 使每个请求的 num_computed_tokens 可以追的上 num_tokens_with_spec
        - 这种方法足够通用，可以涵盖分块预填充、前缀缓存、推测解码以及未来的跳跃解码优化
        """

        # Step1 参数初始化
        # 1. 定义存储不同状态的请求列表
        # 新调度的请求
        scheduled_new_reqs: list[Request] = []
        # 恢复的请求
        scheduled_resumed_reqs: list[Request] = []
        # 运行中的请求
        scheduled_running_reqs: list[Request] = []
        # 被抢占的请求
        preempted_reqs: list[Request] = []

        # NOTE: structured_output_request_ids maps
        # a request's (request that uses structured output)
        # request_id to the running request index.
        # This will helps us determine to slice the grammar bitmask
        # and only applies valid mask for requests that
        # uses structured decoding.
        # 结构化输出请求的ID映射
        structured_output_request_ids: dict[str, int] = {}
<<<<<<< HEAD
        # 请求对应的新块ID列表
        req_to_new_block_ids: dict[str, tuple[list[int], ...]] = {}
        # 统计每个请求已调度的token数量
=======

        req_to_new_blocks: dict[str, KVCacheBlocks] = {}
>>>>>>> 7be5d113
        num_scheduled_tokens: dict[str, int] = {}
        # 设置token调度的预算限制
        token_budget = self.max_num_scheduled_tokens
        # Encoder 相关
        # Encoder-related.
        scheduled_encoder_inputs: dict[str, list[int]] = {}
        encoder_budget = self.max_num_encoder_input_tokens
        # 推测性解码相关
        # Spec decode-related.
        scheduled_spec_decode_tokens: dict[str, list[int]] = {}

        # For logging.
        scheduled_timestamp = time.monotonic()

        # Step2 调度运行中的请求
        # First, schedule the RUNNING requests.
        req_index = 0
        while req_index < len(self.running) and token_budget > 0:
            request = self.running[req_index]

            num_new_tokens = (request.num_tokens_with_spec +
                              request.num_output_placeholders -
                              request.num_computed_tokens)
            if (0 < self.scheduler_config.long_prefill_token_threshold <
                    num_new_tokens):
                num_new_tokens = (
                    self.scheduler_config.long_prefill_token_threshold)
            num_new_tokens = min(num_new_tokens, token_budget)

            # Make sure the input position does not exceed the max model len.
            # This is necessary when using spec decoding.
            num_new_tokens = min(
                num_new_tokens,
                self.max_model_len - 1 - request.num_computed_tokens)

            # Schedule encoder inputs.
            encoder_inputs_to_schedule = None
            new_encoder_budget = encoder_budget
            if request.has_encoder_inputs:
                (encoder_inputs_to_schedule, num_new_tokens,
                 new_encoder_budget) = self._try_schedule_encoder_inputs(
                     request, request.num_computed_tokens, num_new_tokens,
                     encoder_budget)

            if num_new_tokens == 0:
                # The request cannot be scheduled because one of the following
                # reasons:
                # 1. No new tokens to schedule. This may happen when
                #    (1) PP>1 and we have already scheduled all prompt tokens
                #    but they are not finished yet.
                #    (2) Async scheduling and the request has reached to either
                #    its max_total_tokens or max_model_len.
                # 2. The encoder budget is exhausted.
                # 3. The encoder cache is exhausted.
                # NOTE(woosuk): Here, by doing `continue` instead of `break`,
                # we do not strictly follow the FCFS scheduling policy and
                # allow the lower-priority requests to be scheduled.
                req_index += 1
                continue

            while True:
                new_blocks = self.kv_cache_manager.allocate_slots(
                    request,
                    num_new_tokens,
                    num_lookahead_tokens=self.num_lookahead_tokens)
                if new_blocks is None:
                    # The request cannot be scheduled.
                    # Preempt the lowest-priority request.
                    if self.policy == SchedulingPolicy.PRIORITY:
                        preempted_req = max(
                            self.running,
                            key=lambda r: (r.priority, r.arrival_time),
                        )
                        self.running.remove(preempted_req)
                    else:
                        preempted_req = self.running.pop()

                    self.kv_cache_manager.free(preempted_req)
                    preempted_req.status = RequestStatus.PREEMPTED
                    preempted_req.num_computed_tokens = 0
                    if self.log_stats:
                        preempted_req.record_event(
                            EngineCoreEventType.PREEMPTED, scheduled_timestamp)

                    self.waiting.prepend_request(preempted_req)
                    preempted_reqs.append(preempted_req)
                    if preempted_req == request:
                        # No more request to preempt.
                        can_schedule = False
                        break
                else:
                    # The request can be scheduled.
                    can_schedule = True
                    break
            if not can_schedule:
                break
            assert new_blocks is not None

            # Schedule the request.
            scheduled_running_reqs.append(request)
            if request.use_structured_output:
                # PERF: in case of chunked prefill,
                # request might not include any new tokens.
                # Therefore, we might introduce some additional
                # cycle to fill in the bitmask, which could be a big no-op.
                structured_output_request_ids[request.request_id] = req_index
            req_to_new_blocks[request.request_id] = new_blocks
            num_scheduled_tokens[request.request_id] = num_new_tokens
            token_budget -= num_new_tokens
            req_index += 1

            # Speculative decode related.
            if request.spec_token_ids:
                num_scheduled_spec_tokens = (num_new_tokens +
                                             request.num_computed_tokens -
                                             request.num_tokens)
                if num_scheduled_spec_tokens > 0:
                    # Trim spec_token_ids list to num_scheduled_spec_tokens.
                    del request.spec_token_ids[num_scheduled_spec_tokens:]
                    scheduled_spec_decode_tokens[request.request_id] = (
                        request.spec_token_ids)

            # Encoder-related.
            if encoder_inputs_to_schedule:
                scheduled_encoder_inputs[request.request_id] = (
                    encoder_inputs_to_schedule)
                # Allocate the encoder cache.
                for i in encoder_inputs_to_schedule:
                    self.encoder_cache_manager.allocate(request, i)
                encoder_budget = new_encoder_budget

        # Record the LoRAs in scheduled_running_reqs
        scheduled_loras: set[int] = set()
        if self.lora_config:
            scheduled_loras = set(
                req.lora_request.lora_int_id for req in scheduled_running_reqs
                if req.lora_request and req.lora_request.lora_int_id > 0)
            assert len(scheduled_loras) <= self.lora_config.max_loras

        # Use a temporary RequestQueue to collect requests that need to be
        # skipped and put back at the head of the waiting queue later
        skipped_waiting_requests = create_request_queue(self.policy)

        # Step3 调度待运行的请求
        # Next, schedule the WAITING requests.
        # 没有被抢占的请求 and 有待运行的请求 and 有 token 预算
        if not preempted_reqs:
            while self.waiting and token_budget > 0:
                # 如果运行队列已满，则终止循环
                if len(self.running) == self.max_num_running_reqs:
                    break

                # 获取第1个待运行请求
                request = self.waiting.peek_request()

                # KVTransfer: skip request if still waiting for remote kvs.
                if request.status == RequestStatus.WAITING_FOR_REMOTE_KVS:
                    is_ready = self._update_waiting_for_remote_kv(request)
                    if is_ready:
                        request.status = RequestStatus.WAITING
                    else:
                        logger.debug(
                            "%s is still in WAITING_FOR_REMOTE_KVS state.",
                            request.request_id)
                        self.waiting.pop_request()
                        skipped_waiting_requests.prepend_request(request)
                        continue

                # Skip request if the structured output request is still waiting
                # for FSM compilation.
                if request.status == RequestStatus.WAITING_FOR_FSM:
                    structured_output_req = request.structured_output_request
                    if structured_output_req and structured_output_req.grammar:
                        request.status = RequestStatus.WAITING
                    else:
                        self.waiting.pop_request()
                        skipped_waiting_requests.prepend_request(request)
                        continue

                # LoRA 相关处理
                # Check that adding the request still respects the max_loras
                # constraint.
                if (self.lora_config and request.lora_request and
                    (len(scheduled_loras) == self.lora_config.max_loras and
                     request.lora_request.lora_int_id not in scheduled_loras)):
                    # Scheduling would exceed max_loras, skip.
                    self.waiting.pop_request()
                    skipped_waiting_requests.prepend_request(request)
                    continue

                num_external_computed_tokens = 0
                # 控制是否异步加载 KV Cache
                load_kv_async = False

                """
                获取请求已经计算过的 tokens
                    new_computed_blocks: 新识别出的已计算缓存块列表
                    num_new_local_computed_tokens: 本地缓存中匹配的 tokens 数量
                    num_external_computed_tokens: 外部（远程）缓存中匹配的 tokens 数量
                    num_computed_tokens: 总的已计算 tokens 数量（本地 + 外部）
                """
                # Get already-cached tokens.
                # 情况1: 如果num_computed_tokens为0表示该请求未被调度过, 基于 prefix cache 机制获取已缓存的 token
                if request.num_computed_tokens == 0:
                    # (1) 从本地缓存中获取已计算 缓存块 及 tokens 数量
                    # Get locally-cached tokens.
                    new_computed_blocks, num_new_local_computed_tokens = \
                        self.kv_cache_manager.get_computed_blocks(
                            request)

                    # Get externally-cached tokens if using a KVConnector.
                    if self.connector is not None:
                        num_external_computed_tokens, load_kv_async = (
                            self.connector.get_num_new_matched_tokens(
                                request, num_new_local_computed_tokens))

                    # Total computed tokens (local + external).
                    num_computed_tokens = (num_new_local_computed_tokens +
                                           num_external_computed_tokens)
                # KVTransfer: WAITING reqs have num_computed_tokens > 0
                # after async KV recvs are completed.
                else:
                    new_computed_blocks = (
                        self.kv_cache_manager.create_empty_block_list())
                    num_new_local_computed_tokens = 0
                    num_computed_tokens = request.num_computed_tokens

                encoder_inputs_to_schedule = None
                new_encoder_budget = encoder_budget

                # KVTransfer: loading remote KV, do not allocate for new work.
                if load_kv_async:
                    assert num_external_computed_tokens > 0
                    num_new_tokens = 0
                # Number of tokens to be scheduled.
                else:
                    # We use `request.num_tokens` instead of
                    # `request.num_prompt_tokens` to consider the resumed
                    # requests, which have output tokens.
                    # 获取请求需要调度的 tokens 数量
                    num_new_tokens = request.num_tokens - num_computed_tokens
                    # 如果请求需要调度的 tokens 数量超过 最大限制，则修改为最大限制
                    if (0 < self.scheduler_config.long_prefill_token_threshold
                            < num_new_tokens):
                        num_new_tokens = (
                            self.scheduler_config.long_prefill_token_threshold)

                    # chunked prefill has to be enabled explicitly to allow
                    # pooling requests to be chunked
                    # 当chunked_prefill未启用且新token数量超过token预算时，将当前请求从等待队列中移除，并将其添加到跳过的等待请求列表中，然后继续处理下一个请求。
                    # 这是为了防止在chunked_prefill未启用的情况下，过长的请求占用过多资源。
                    if not self.scheduler_config.chunked_prefill_enabled and \
                        num_new_tokens > token_budget:
                        self.waiting.pop_request()
                        skipped_waiting_requests.prepend_request(request)
                        continue

                    # 根据 token 预算限制，修改请求需要调度的 tokens 数量
                    num_new_tokens = min(num_new_tokens, token_budget)
                    assert num_new_tokens > 0

                    # 调度 Encoder Inputs
                    # Schedule encoder inputs.
                    if request.has_encoder_inputs:
                        (encoder_inputs_to_schedule, num_new_tokens,
                         new_encoder_budget
                         ) = self._try_schedule_encoder_inputs(
                             request, num_computed_tokens, num_new_tokens,
                             encoder_budget)
                        if num_new_tokens == 0:
                            # The request cannot be scheduled.
                            break

                # Handles an edge case when P/D Disaggregation
                # is used with Spec Decoding where an
                # extra block gets allocated which
                # creates a mismatch between the number
                # of local and remote blocks.
                effective_lookahead_tokens = (0 if request.num_computed_tokens
                                              == 0 else
                                              self.num_lookahead_tokens)

                new_blocks = self.kv_cache_manager.allocate_slots(
                    request,
                    num_new_tokens + num_external_computed_tokens,
                    num_new_local_computed_tokens,
                    new_computed_blocks,
                    num_lookahead_tokens=effective_lookahead_tokens,
                    delay_cache_blocks=load_kv_async,
                )

                if new_blocks is None:
                    # The request cannot be scheduled.
                    break

                # KVTransfer: the connector uses this info to determine
                # if a load is needed. Note that
                # This information is used to determine if a load is
                # needed for this request.
                if self.connector is not None:
                    self.connector.update_state_after_alloc(
                        request,
                        new_computed_blocks + new_blocks,
                        num_external_computed_tokens,
                    )

                # 请求状态处理
                # Request was already popped from self.waiting
                # unless it was re-added above due to new_blocks being None.
                # 将 request 从 waiting 队列移除
                request = self.waiting.pop_request()
                # 需要异步加载 KV 的特殊处理
                if load_kv_async:
                    # If loading async, allocate memory and put request
                    # into the WAITING_FOR_REMOTE_KV state.
                    skipped_waiting_requests.prepend_request(request)
                    request.status = RequestStatus.WAITING_FOR_REMOTE_KVS
                    continue

                # 是否需要使用结构化输出
                if request.use_structured_output:
                    structured_output_request_ids[request.request_id] = (
                        req_index)
                req_index += 1

                # 添加到 running 队列中
                self.running.append(request)
                if self.log_stats:
                    request.record_event(EngineCoreEventType.SCHEDULED,
                                         scheduled_timestamp)

                # 修改 request 状态
                if request.status == RequestStatus.WAITING:
                    scheduled_new_reqs.append(request)
                elif request.status == RequestStatus.PREEMPTED:
                    scheduled_resumed_reqs.append(request)
                else:
                    raise RuntimeError(
                        f"Invalid request status: {request.status}")

                if self.lora_config and request.lora_request:
                    scheduled_loras.add(request.lora_request.lora_int_id)
<<<<<<< HEAD
                # 此处实际是该 request 的所有 block id
                req_to_new_block_ids[request.request_id] = (
                    self.kv_cache_manager.get_block_ids(request.request_id))
=======
                req_to_new_blocks[request.request_id] = (
                    self.kv_cache_manager.get_blocks(request.request_id))
>>>>>>> 7be5d113
                num_scheduled_tokens[request.request_id] = num_new_tokens
                token_budget -= num_new_tokens
                request.status = RequestStatus.RUNNING
                request.num_computed_tokens = num_computed_tokens
                # Count the number of prefix cached tokens.
                if request.num_cached_tokens < 0:
                    request.num_cached_tokens = num_computed_tokens
                # Encoder-related.
                if encoder_inputs_to_schedule:
                    scheduled_encoder_inputs[request.request_id] = (
                        encoder_inputs_to_schedule)
                    # Allocate the encoder cache.
                    for i in encoder_inputs_to_schedule:
                        self.encoder_cache_manager.allocate(request, i)
                    encoder_budget = new_encoder_budget

        # Put back any skipped requests at the head of the waiting queue
        if skipped_waiting_requests:
            self.waiting.prepend_requests(skipped_waiting_requests)

        # Check if the scheduling constraints are satisfied.
        total_num_scheduled_tokens = sum(num_scheduled_tokens.values())
        assert total_num_scheduled_tokens <= self.max_num_scheduled_tokens
        assert token_budget >= 0
        assert len(self.running) <= self.max_num_running_reqs
        # Since some requests in the RUNNING queue may not be scheduled in
        # this step, the total number of scheduled requests can be smaller than
        # len(self.running).
        assert (len(scheduled_new_reqs) + len(scheduled_resumed_reqs) +
                len(scheduled_running_reqs) <= len(self.running))

        # Get the longest common prefix among all requests in the running queue.
        # This can be potentially used for cascade attention.
        num_common_prefix_blocks = [0] * len(
            self.kv_cache_config.kv_cache_groups)
        if self.running:
            any_request = self.running[0]
            num_common_prefix_blocks = (
                self.kv_cache_manager.get_num_common_prefix_blocks(
                    any_request, len(self.running)))

        grammar_bitmask = self.structured_output_manager.grammar_bitmask(
            self.requests,
            structured_output_request_ids,
            scheduled_spec_decode_tokens,
        )

        # Step Final: 组装 Scheduler 输出
        # Construct the scheduler output.
        # 1. 所有需要新调度的 request
        new_reqs_data = [
            NewRequestData.from_request(
                req, req_to_new_blocks[req.request_id].get_block_ids())
            for req in scheduled_new_reqs
        ]
        # 2. 所有已经缓存的 request
        cached_reqs_data = self._make_cached_request_data(
            scheduled_running_reqs,
            scheduled_resumed_reqs,
            num_scheduled_tokens,
            scheduled_spec_decode_tokens,
            req_to_new_blocks,
        )
        # 3. 组装输出对象
        scheduler_output = SchedulerOutput(
            scheduled_new_reqs=new_reqs_data,
            scheduled_cached_reqs=cached_reqs_data,
            num_scheduled_tokens=num_scheduled_tokens,
            total_num_scheduled_tokens=total_num_scheduled_tokens,
            scheduled_spec_decode_tokens=scheduled_spec_decode_tokens,
            scheduled_encoder_inputs=scheduled_encoder_inputs,
            num_common_prefix_blocks=num_common_prefix_blocks,
            # finished_req_ids is an existing state in the scheduler,
            # instead of being newly scheduled in this step.
            # It contains the request IDs that are finished in between
            # the previous and the current steps.
            finished_req_ids=self.finished_req_ids,
            free_encoder_input_ids=self.encoder_cache_manager.get_freed_ids(),
            structured_output_request_ids=structured_output_request_ids,
            grammar_bitmask=grammar_bitmask,
        )

        # 4. 构建 KV Cache Connector 元数据
        # NOTE(Kuntai): this function is designed for multiple purposes:
        # 1. Plan the KV cache store
        # 2. Wrap up all the KV cache load / save ops into an opaque object
        # 3. Clear the internal states of the connector
        if self.connector is not None:
            meta = self.connector.build_connector_meta(scheduler_output)
            scheduler_output.kv_connector_metadata = meta

        # 5. 事件处理
        events = self.kv_cache_manager.take_events()
        if events:
            batch = KVEventBatch(ts=time.time(), events=events)
            self.kv_event_publisher.publish(batch)

        # 6. 调度后处理
        self._update_after_schedule(scheduler_output)

        # 7. 返回
        return scheduler_output

    def _update_after_schedule(
        self,
        scheduler_output: SchedulerOutput,
    ) -> None:
        # Advance the number of computed tokens for the request AFTER
        # the request is scheduled.
        # 1. The scheduler_output of the current step has to include the
        #    original number of scheduled tokens to determine input IDs.
        # 2. Advance the number of computed tokens here allowing us to
        #    schedule the prefill request again immediately in the next
        #    scheduling step.
        # 3. If some tokens (e.g. spec tokens) are rejected later, the number of
        #    computed tokens will be adjusted in update_from_output.
        """
        在请求被调度后，推进已计算的token数量。
        1. 当前步骤的 scheduler_output 必须包含原始的已调度token数量，以确定输入IDs。
        2. 在这里推进已计算的token数量，使我们能够在下一个调度步骤中立即再次调度预填充请求。
        3. 如果某些token（例如推测token）后来被拒绝，已计算的token数量将在 update_from_output 中进行调整
        """
        # 获取已调度的 token 数量
        num_scheduled_tokens = scheduler_output.num_scheduled_tokens
        # 循环处理每一个 request
        for req_id, num_scheduled_token in num_scheduled_tokens.items():
            # 获取 request 对象
            request = self.requests[req_id]
            # 更新 已计算 token 数量 (此时还没有实际执行)
            request.num_computed_tokens += num_scheduled_token

            # Encoder Input 相关处理, 暂时无需关注
            # NOTE: _free_encoder_inputs relies on num_computed_tokens, which
            # may be updated again in _update_from_output for speculative
            # decoding. However, it is safe to call the method here because
            # encoder inputs are always part of the prompt, not the output,
            # and thus are unaffected by speculative decoding.
            if request.has_encoder_inputs:
                self._free_encoder_inputs(request)

        """
        清理已完成的 request id
        NOTE: 这里没有直接调用 self.finished_req_ids.clear() 的原因是由于它也会影响 Scheduler Output
        """
        # Clear the finished request IDs.
        # NOTE: We shouldn't do self.finished_req_ids.clear() here because
        # it will also affect the scheduler output.
        self.finished_req_ids = set()

    def _make_cached_request_data(
        self,
        running_reqs: list[Request],
        resumed_reqs: list[Request],
        num_scheduled_tokens: dict[str, int],
        spec_decode_tokens: dict[str, list[int]],
        req_to_new_blocks: dict[str, KVCacheBlocks],
    ) -> CachedRequestData:
        req_ids: list[str] = []
        new_token_ids: list[list[int]] = []
        new_block_ids: list[Optional[tuple[list[int], ...]]] = []
        num_computed_tokens: list[int] = []

        use_connector = self.connector is not None
        for req in itertools.chain(running_reqs, resumed_reqs):
            req_id = req.request_id
            req_ids.append(req_id)
            num_tokens = (num_scheduled_tokens[req_id] -
                          len(spec_decode_tokens.get(req_id, ())))
            if self.use_pp:
                # When using PP, the scheduler sends the sampled tokens back,
                # because there's no direct communication between the first-
                # stage worker and the last-stage worker. Otherwise, we don't
                # need to send the sampled tokens back because the model runner
                # will cache them.
                token_ids = req.all_token_ids[req.num_computed_tokens:req.
                                              num_computed_tokens + num_tokens]
                new_token_ids.append(token_ids)
            elif use_connector:
                # When using a KVConnector, we add a placeholder to avoid index
                # out of bounds errors. TODO: Remove this once the KVConnector
                # is updated to handle token IDs properly.
                new_token_ids.append([])
            new_block_ids.append(
                req_to_new_blocks[req_id].get_block_ids(allow_none=True))
            num_computed_tokens.append(req.num_computed_tokens)
        # Because resumed_reqs is usually empty, it is more efficient to do
        # in-place appending so that we don't need to allocate a new list.
        resumed_from_preemption = [False] * len(running_reqs)
        resumed_from_preemption += [True] * len(resumed_reqs)

        return CachedRequestData(
            req_ids=req_ids,
            resumed_from_preemption=resumed_from_preemption,
            new_token_ids=new_token_ids,
            new_block_ids=new_block_ids,
            num_computed_tokens=num_computed_tokens,
        )

    def _try_schedule_encoder_inputs(
        self,
        request: Request,
        num_computed_tokens: int,
        num_new_tokens: int,
        encoder_budget: int,
    ) -> tuple[list[int], int, int]:
        """
        Determine which encoder inputs need to be scheduled in the current step,
        and update `num_new_tokens` and encoder token budget accordingly.

        An encoder input will be scheduled if:
        - Its output tokens overlap with the range of tokens being computed
        in this step, i.e.,
        [num_computed_tokens, num_computed_tokens + num_new_tokens).
        - It is not already computed and stored in the encoder cache.
        - There is sufficient encoder token budget to process it.
        - The encoder cache has space to store it.

        If an encoder input cannot be scheduled due to cache or budget
        limitations, the method adjusts `num_new_tokens` to schedule only the
        decoder tokens up to just before the unschedulable encoder input.

        Note that num_computed_tokens includes both locally cached
        blocks and externally cached blocks (via KVConnector).
        """
        if num_new_tokens == 0 or not request.has_encoder_inputs:
            return [], num_new_tokens, encoder_budget
        encoder_inputs_to_schedule: list[int] = []
        mm_positions = request.mm_positions
        assert mm_positions is not None
        assert len(mm_positions) > 0
        for i, pos_info in enumerate(mm_positions):
            start_pos = pos_info.offset
            num_encoder_tokens = pos_info.length

            # The encoder output is needed if the two ranges overlap:
            # [num_computed_tokens, num_computed_tokens + num_new_tokens) and
            # [start_pos, start_pos + num_encoder_tokens)
            if start_pos >= num_computed_tokens + num_new_tokens:
                # The encoder input is not needed in this step.
                break
            if start_pos + num_encoder_tokens <= num_computed_tokens:
                # The encoder input is already computed and stored
                # in the decoder's KV cache.
                continue

            if self.encoder_cache_manager.has_cache(request, i):
                # The encoder input is already computed and cached.
                continue

            # If no encoder input chunking is allowed, we do not want to
            # partially schedule a multimodal item. If the scheduled range would
            # only cover part of the mm input, roll back to before the mm item.
            if (self.scheduler_config.disable_chunked_mm_input
                    and num_computed_tokens < start_pos
                    and (num_computed_tokens + num_new_tokens)
                    < (start_pos + num_encoder_tokens)):
                num_new_tokens = start_pos - num_computed_tokens
                break

            if (not self.encoder_cache_manager.can_allocate(request, i)
                    or num_encoder_tokens > encoder_budget):
                # The encoder cache is full or the encoder budget is exhausted.
                # NOTE(woosuk): We assume that the encoder input tokens should
                # be processed altogether, as the encoder usually uses
                # bidirectional attention.
                if num_computed_tokens < start_pos:
                    # We only schedule the decoder tokens just before the
                    # encoder input.
                    num_new_tokens = start_pos - num_computed_tokens
                else:
                    # Because of prefix caching, num_computed_tokens is greater
                    # than start_pos even though its encoder input is not
                    # available. In this case, we can't schedule any token for
                    # the request in this step.
                    num_new_tokens = 0
                break

            encoder_budget -= num_encoder_tokens
            encoder_inputs_to_schedule.append(i)
        return encoder_inputs_to_schedule, num_new_tokens, encoder_budget

    def update_from_output(
        self,
        scheduler_output: SchedulerOutput,
        model_runner_output: ModelRunnerOutput,
    ) -> dict[int, EngineCoreOutputs]:
        # Step1 参数定义
        sampled_token_ids = model_runner_output.sampled_token_ids
        logprobs = model_runner_output.logprobs
        prompt_logprobs_dict = model_runner_output.prompt_logprobs_dict
        num_scheduled_tokens = scheduler_output.num_scheduled_tokens
        pooler_outputs = model_runner_output.pooler_output
        num_nans_in_logits = model_runner_output.num_nans_in_logits

        outputs: dict[int, list[EngineCoreOutput]] = defaultdict(list)
        spec_decoding_stats: Optional[SpecDecodingStats] = None

        # Step2 循环处理每一个请求
        # NOTE(woosuk): As len(num_scheduled_tokens) can be up to 1K or more,
        # the below loop can be a performance bottleneck. We should do our best
        # to avoid expensive operations inside the loop.
        stopped_running_reqs: set[Request] = set()
        stopped_preempted_reqs: set[Request] = set()
        for req_id, num_tokens_scheduled in num_scheduled_tokens.items():
            # 1. 获取请求相关信息
            assert num_tokens_scheduled > 0
            # (1) 获取 scheduler 中维护的 request
            request = self.requests.get(req_id)
            if request is None:
                # The request is already finished. This can happen if the
                # request is aborted while the model is executing it (e.g.,
                # in pipeline parallelism).
                continue

            req_index = model_runner_output.req_id_to_index[req_id]
            # (2) 获取 request 生成的新 token
            generated_token_ids = sampled_token_ids[
                req_index] if sampled_token_ids else []

            # 2. 投机解码相关处理
            scheduled_spec_token_ids = (
                scheduler_output.scheduled_spec_decode_tokens.get(req_id))
            if scheduled_spec_token_ids:
                # num_computed_tokens represents the number of tokens
                # processed in the current step, considering scheduled
                # tokens and rejections. If some tokens are rejected,
                # num_computed_tokens is decreased by the number of rejected
                # tokens, where is given by:
                # len(scheduled_spec_token_ids) + 1 - len(generated_token_ids).
                num_tokens_rejected = (len(scheduled_spec_token_ids) + 1 -
                                       len(generated_token_ids))
                request.num_computed_tokens -= num_tokens_rejected
                spec_decoding_stats = self.make_spec_decoding_stats(
                    spec_decoding_stats,
                    num_draft_tokens=len(scheduled_spec_token_ids),
                    num_accepted_tokens=len(generated_token_ids) - 1)

            stopped = False
            new_logprobs = None
            new_token_ids = generated_token_ids
            kv_transfer_params = None
            status_before_stop = request.status

            # 3. 更新 request 并判断是否需要停止请求 (内部是逐个 token 处理的，并可能对 new_token_ids 进行截取)
            # Check for stop and update request status.
            if new_token_ids:
                new_token_ids, stopped = self._update_request_with_output(
                    request, new_token_ids)

            # 4. 池化模型 stop 停止检查
            # Stop checking for pooler models.
            pooler_output = None
            if pooler_outputs:
                pooler_output = pooler_outputs[req_index]
                stopped = check_stop(request, self.max_model_len,
                                     pooler_output)

            # 5. 如果 request 停止，则 free
            if stopped:
                kv_transfer_params = self._free_request(request)
                if status_before_stop == RequestStatus.RUNNING:
                    stopped_running_reqs.add(request)
                else:
                    stopped_preempted_reqs.add(request)

            # 6. 获取 logprobs
            # Extract sample logprobs if needed.
            if request.sampling_params is not None \
                and request.sampling_params.logprobs is not None and logprobs:
                # NOTE: once we support N tokens per step (spec decode),
                # the outer lists can be of length > 1.
                new_logprobs = logprobs.slice(req_index, req_index + 1)

            # 7. 格式化输出相关
            if new_token_ids and self.structured_output_manager.should_advance(
                    request):
                # NOTE: structured_output_request
                # should not be None if use_structured_output, we have
                # check above, so safe to ignore type warning
                request.structured_output_request.grammar.accept_tokens(  # type: ignore[union-attr]
                    req_id, new_token_ids)

<<<<<<< HEAD
            # 8. NaN值获取
            # spec_token_ids comes from the model runner output
            if num_nans_in_logits is not None and req_id in num_nans_in_logits:
                request.num_nans_in_logits = num_nans_in_logits[req_id]

            # 9. 将新生成的 draft token 添加到 request 中
            # Add newly generated spec token ids to the request.
            if spec_token_ids is not None:
                if self.structured_output_manager.should_advance(request):
                    metadata = request.structured_output_request
                    # Needs to happen after new_token_ids are accepted.
                    request.spec_token_ids = metadata.grammar.validate_tokens(  # type: ignore[union-attr]
                        spec_token_ids[req_index])
                else:
                    request.spec_token_ids = spec_token_ids[req_index]

            # 获取 prompt logprobs
=======
            if num_nans_in_logits is not None and req_id in num_nans_in_logits:
                request.num_nans_in_logits = num_nans_in_logits[req_id]

>>>>>>> 7be5d113
            # Get prompt logprobs for this request.
            prompt_logprobs_tensors = prompt_logprobs_dict.get(req_id)
            if new_token_ids or pooler_output is not None \
                or kv_transfer_params:

                # Add EngineCoreOutput for this Request.
                outputs[request.client_index].append(
                    EngineCoreOutput(
                        request_id=req_id,
                        new_token_ids=new_token_ids,
                        finish_reason=request.get_finished_reason(),
                        new_logprobs=new_logprobs,
                        new_prompt_logprobs_tensors=prompt_logprobs_tensors,
                        pooling_output=pooler_output,
                        stop_reason=request.stop_reason,
                        events=request.take_events(),
                        kv_transfer_params=kv_transfer_params,
                        num_cached_tokens=request.num_cached_tokens,
                    ))

            else:
                # Invariant: EngineCore returns no partial prefill outputs.
                assert not prompt_logprobs_tensors

        # Step4 已终止的请求处理
        # Remove the stopped requests from the running and waiting queues.
        if stopped_running_reqs:
            self.running = remove_all(self.running, stopped_running_reqs)
        if stopped_preempted_reqs:
            # This is a rare case and unlikely to impact performance.
            self.waiting.remove_requests(stopped_preempted_reqs)

        # Step5 分布式 KV Cache 处理
        # KV Connector: update state for finished KV Transfers.
        if model_runner_output.kv_connector_output:
            self._update_from_kv_xfer_finished(
                model_runner_output.kv_connector_output)

        # Step6 组装最终输出
        # Create EngineCoreOutputs for all clients that have requests with
        # outputs in this step.
        engine_core_outputs = {
            client_index: EngineCoreOutputs(outputs=outs)
            for client_index, outs in outputs.items()
        }

        finished_req_ids = self.finished_req_ids_dict
        if finished_req_ids:
            # Include ids of requests that finished since last outputs
            # were sent.
            for client_index, finished_set in finished_req_ids.items():
                # Set finished request set in EngineCoreOutputs for this client.
                if (eco := engine_core_outputs.get(client_index)) is not None:
                    eco.finished_requests = finished_set
                else:
                    engine_core_outputs[client_index] = EngineCoreOutputs(
                        finished_requests=finished_set)
            finished_req_ids.clear()

        if (stats := self.make_stats(spec_decoding_stats)) is not None:
            # Return stats to only one of the front-ends.
            if (eco := next(iter(engine_core_outputs.values()), None)) is None:
                # We must return the stats even if there are no request
                # outputs this step.
                engine_core_outputs[0] = eco = EngineCoreOutputs()
            eco.scheduler_stats = stats

        return engine_core_outputs

    def _update_request_with_output(
        self,
        request: Request,
        new_token_ids: list[int],
    ) -> tuple[list[int], bool]:
        """根据生成的 token 更新 request"""
        # Append generated tokens and check for stop. Note that if
        # a request is still being prefilled, we expect the model runner
        # to return empty token ids for the request.
        stopped = False
        for num_new, output_token_id in enumerate(new_token_ids, 1):
            request.append_output_token_ids(output_token_id)

            # Check for stop and update request state.
            # This must be called before we make the EngineCoreOutput.
            stopped = check_stop(request, self.max_model_len)
            if stopped:
                del new_token_ids[num_new:]  # Trim new tokens if needed.
                break
        return new_token_ids, stopped

    def _free_encoder_inputs(self, request: Request) -> None:
        cached_encoder_input_ids = (
            self.encoder_cache_manager.get_cached_input_ids(request))
        # OPTIMIZATION: Avoid list(set) if the set is empty.
        if not cached_encoder_input_ids:
            return

        # Here, we use list(set) to avoid modifying the set while iterating
        # over it.
        for input_id in list(cached_encoder_input_ids):
            mm_positions = request.mm_positions[input_id]
            start_pos = mm_positions.offset
            num_tokens = mm_positions.length
            if start_pos + num_tokens <= request.num_computed_tokens:
                # The encoder output is already processed and stored
                # in the decoder's KV cache.
                self.encoder_cache_manager.free_encoder_input(
                    request, input_id)

    def update_draft_token_ids(
        self,
        draft_token_ids: DraftTokenIds,
    ) -> None:
        for req_id, spec_token_ids in zip(
                draft_token_ids.req_ids,
                draft_token_ids.draft_token_ids,
        ):
            request = self.requests.get(req_id)
            if request is None or request.is_finished():
                # The request may have been finished. Skip.
                continue

            # Add newly generated spec token ids to the request.
            if not spec_token_ids:
                # NOTE(woosuk): request.spec_token_ids should be updated.
                request.spec_token_ids.clear()
            elif self.structured_output_manager.should_advance(request):
                metadata = request.structured_output_request
                request.spec_token_ids = metadata.grammar.validate_tokens(  # type: ignore[union-attr]
                    spec_token_ids)
            else:
                request.spec_token_ids = spec_token_ids

    def get_request_counts(self) -> tuple[int, int]:
        """Returns (num_running_reqs, num_waiting_reqs)."""
        return len(self.running), len(self.waiting)

    def add_request(self, request: Request) -> None:
        self.waiting.add_request(request)
        self.requests[request.request_id] = request
        if self.log_stats:
            request.record_event(EngineCoreEventType.QUEUED)

    def finish_requests(
        self,
        request_ids: Union[str, Iterable[str]],
        finished_status: RequestStatus,
    ) -> None:
        """Handles the finish signal from outside the scheduler.

        For example, the API server can abort a request when the client
        disconnects.
        """
        assert RequestStatus.is_finished(finished_status)
        if isinstance(request_ids, str):
            request_ids = (request_ids, )
        else:
            request_ids = set(request_ids)

        running_requests_to_remove = set()
        waiting_requests_to_remove = []
        valid_requests = []

        # First pass: collect requests to remove from queues
        for req_id in request_ids:
            request = self.requests.get(req_id)
            if request is None:
                # Invalid request ID.
                continue

            valid_requests.append(request)
            if request.status == RequestStatus.RUNNING:
                running_requests_to_remove.add(request)
            else:
                waiting_requests_to_remove.append(request)

        # Remove all requests from queues at once for better efficiency
        if running_requests_to_remove:
            self.running = remove_all(self.running, running_requests_to_remove)
        if waiting_requests_to_remove:
            self.waiting.remove_requests(waiting_requests_to_remove)

        # Second pass: set status and free requests
        for request in valid_requests:
            request.status = finished_status
            self._free_request(request)

    def _free_request(self, request: Request) -> Optional[dict[str, Any]]:
        """释放请求"""
        assert request.is_finished()
        # 1. 分布式释放
        delay_free_blocks, kv_xfer_params = self._connector_finished(request)
        # 2. encoder 相关处理
        self.encoder_cache_manager.free(request)
        # 3. 将 request_id 加入 finished_req_ids
        request_id = request.request_id
        self.finished_req_ids.add(request_id)
        if self.finished_req_ids_dict is not None:
            self.finished_req_ids_dict[request.client_index].add(request_id)
        # 4. 释放 blocks
        if not delay_free_blocks:
            self._free_blocks(request)

        return kv_xfer_params

    def _free_blocks(self, request: Request):
        assert request.is_finished()
        self.kv_cache_manager.free(request)
        del self.requests[request.request_id]

    def get_num_unfinished_requests(self) -> int:
        return len(self.waiting) + len(self.running)

    def has_finished_requests(self) -> bool:
        return len(self.finished_req_ids) > 0

    def reset_prefix_cache(self) -> bool:
        return self.kv_cache_manager.reset_prefix_cache()

    def make_stats(
        self,
        spec_decoding_stats: Optional[SpecDecodingStats] = None,
    ) -> Optional[SchedulerStats]:
        if not self.log_stats:
            return None
        prefix_cache_stats = self.kv_cache_manager.make_prefix_cache_stats()
        assert prefix_cache_stats is not None
        return SchedulerStats(
            num_running_reqs=len(self.running),
            num_waiting_reqs=len(self.waiting),
            kv_cache_usage=self.kv_cache_manager.usage,
            prefix_cache_stats=prefix_cache_stats,
            spec_decoding_stats=spec_decoding_stats,
            num_corrupted_reqs=sum(req.is_output_corrupted
                                   for req in self.running),
        )

    def make_spec_decoding_stats(
        self,
        spec_decoding_stats: Optional[SpecDecodingStats],
        num_draft_tokens: int,
        num_accepted_tokens: int,
    ) -> Optional[SpecDecodingStats]:
        if not self.log_stats:
            return None
        if spec_decoding_stats is None:
            spec_decoding_stats = SpecDecodingStats.new(self.num_spec_tokens)
        spec_decoding_stats.observe_draft(
            num_draft_tokens=num_draft_tokens,
            num_accepted_tokens=num_accepted_tokens)
        return spec_decoding_stats

    def shutdown(self) -> None:
        if self.kv_event_publisher:
            self.kv_event_publisher.shutdown()

    ########################################################################
    # KV Connector Related Methods
    ########################################################################

    def get_kv_connector(self) -> Optional[KVConnectorBase_V1]:
        return self.connector

    def _connector_finished(
            self, request: Request) -> tuple[bool, Optional[dict[str, Any]]]:
        """
        Invoke the KV connector request_finished() method if applicable.

        Returns optional kv transfer parameters to be included with the
        request outputs.
        """
        if self.connector is None:
            return False, None

        (block_ids, ) = self.kv_cache_manager.get_block_ids(request.request_id)
        return self.connector.request_finished(request, block_ids)

    def _update_waiting_for_remote_kv(self, request: Request) -> bool:
        """
        KV Connector: check if the request_id is finished_recving.

        The finished_recving_kv_req_ids list is populated
        on the previous steps()'s update_from_output based
        on the worker side connector.

        When the kv transfer is ready, we cache the blocks
        and the request state will be moved back to WAITING from
        WAITING_FOR_REMOTE_KV.
        """
        assert self.connector is not None
        if request.request_id not in self.finished_recving_kv_req_ids:
            return False

        # Now that the blocks are ready, actually cache them.
        (block_ids, ) = self.kv_cache_manager.get_block_ids(request.request_id)
        num_computed_tokens = len(block_ids) * self.block_size
        # Handle the case where num request tokens less then one block.
        num_computed_tokens = min(num_computed_tokens, request.num_tokens)
        if num_computed_tokens == request.num_tokens:
            num_computed_tokens -= 1
        # This will cache the blocks iff caching is enabled.
        self.kv_cache_manager.cache_blocks(request, num_computed_tokens)

        # Update the request state for scheduling.
        request.num_computed_tokens = num_computed_tokens

        # Return that we are ready.
        self.finished_recving_kv_req_ids.remove(request.request_id)
        return True

    def _update_from_kv_xfer_finished(self,
                                      kv_connector_output: KVConnectorOutput):
        """
        KV Connector: update the scheduler state based on the output.

        The Worker side connectors add finished_recving and
        finished_sending reqs to the output.
        * if finished_sending: free the blocks
        # if finished_recving: add to state so we can
            scheduler the request during the next step.
        """

        if self.connector is not None:
            self.connector.update_connector_output(kv_connector_output)

        # KV Connector:: update recv and send status from last step.
        for req_id in (kv_connector_output.finished_recving or ()):
            logger.debug("Finished recving KV transfer for request %s", req_id)
            self.finished_recving_kv_req_ids.add(req_id)
        for req_id in (kv_connector_output.finished_sending or ()):
            logger.debug("Finished sending KV transfer for request %s", req_id)
            self._free_blocks(self.requests[req_id])<|MERGE_RESOLUTION|>--- conflicted
+++ resolved
@@ -165,11 +165,6 @@
             cache_size=encoder_cache_size)
 
         speculative_config = vllm_config.speculative_config
-<<<<<<< HEAD
-
-        # 是否使用 eagle
-=======
->>>>>>> 7be5d113
         self.use_eagle = False
         # 推测性解码中推测的 token 数量
         self.num_spec_tokens = self.num_lookahead_tokens = 0
@@ -232,14 +227,8 @@
         # uses structured decoding.
         # 结构化输出请求的ID映射
         structured_output_request_ids: dict[str, int] = {}
-<<<<<<< HEAD
-        # 请求对应的新块ID列表
-        req_to_new_block_ids: dict[str, tuple[list[int], ...]] = {}
-        # 统计每个请求已调度的token数量
-=======
 
         req_to_new_blocks: dict[str, KVCacheBlocks] = {}
->>>>>>> 7be5d113
         num_scheduled_tokens: dict[str, int] = {}
         # 设置token调度的预算限制
         token_budget = self.max_num_scheduled_tokens
@@ -582,14 +571,8 @@
 
                 if self.lora_config and request.lora_request:
                     scheduled_loras.add(request.lora_request.lora_int_id)
-<<<<<<< HEAD
-                # 此处实际是该 request 的所有 block id
-                req_to_new_block_ids[request.request_id] = (
-                    self.kv_cache_manager.get_block_ids(request.request_id))
-=======
                 req_to_new_blocks[request.request_id] = (
                     self.kv_cache_manager.get_blocks(request.request_id))
->>>>>>> 7be5d113
                 num_scheduled_tokens[request.request_id] = num_new_tokens
                 token_budget -= num_new_tokens
                 request.status = RequestStatus.RUNNING
@@ -972,29 +955,9 @@
                 request.structured_output_request.grammar.accept_tokens(  # type: ignore[union-attr]
                     req_id, new_token_ids)
 
-<<<<<<< HEAD
-            # 8. NaN值获取
-            # spec_token_ids comes from the model runner output
             if num_nans_in_logits is not None and req_id in num_nans_in_logits:
                 request.num_nans_in_logits = num_nans_in_logits[req_id]
 
-            # 9. 将新生成的 draft token 添加到 request 中
-            # Add newly generated spec token ids to the request.
-            if spec_token_ids is not None:
-                if self.structured_output_manager.should_advance(request):
-                    metadata = request.structured_output_request
-                    # Needs to happen after new_token_ids are accepted.
-                    request.spec_token_ids = metadata.grammar.validate_tokens(  # type: ignore[union-attr]
-                        spec_token_ids[req_index])
-                else:
-                    request.spec_token_ids = spec_token_ids[req_index]
-
-            # 获取 prompt logprobs
-=======
-            if num_nans_in_logits is not None and req_id in num_nans_in_logits:
-                request.num_nans_in_logits = num_nans_in_logits[req_id]
-
->>>>>>> 7be5d113
             # Get prompt logprobs for this request.
             prompt_logprobs_tensors = prompt_logprobs_dict.get(req_id)
             if new_token_ids or pooler_output is not None \
