--- conflicted
+++ resolved
@@ -89,15 +89,8 @@
             * the outer tuple corresponds to KV cache groups
             * each inner list contains the block_ids of the blocks in that group
         """
-<<<<<<< HEAD
-        """
-        它遍历每个KV缓存组中的所有块，并提取每个块的 block_id。
-        返回值是一个嵌套结构：外层元组对应不同的KV缓存组，内层列表包含该组中所有块的ID
-        """
-=======
         if allow_none and all(len(group) == 0 for group in self.blocks):
             return None
->>>>>>> 7be5d113
         return tuple([blk.block_id for blk in group] for group in self.blocks)
 
     def get_unhashed_block_ids(self) -> list[int]:
@@ -129,24 +122,7 @@
         # 模型最大长度
         self.max_model_len = max_model_len
 
-<<<<<<< HEAD
-        # 没有 Attention 的 Model 无需 KV cache，因此也没有 prefix cache
-        if len(kv_cache_config.kv_cache_groups) == 0:
-            # Attention free models don't have kv cache,
-            # thus don't need prefix caching.
-            enable_caching = False
         self.enable_caching = enable_caching
-
-        # kv cache hash 函数
-        self.caching_hash_fn = (
-            sha256_cbor_64bit if caching_hash_algo == "sha256_cbor_64bit" else
-            sha256 if caching_hash_algo == "sha256" else hash)
-        init_none_hash(self.caching_hash_fn)
-
-        # 是否使用 eagle
-=======
-        self.enable_caching = enable_caching
->>>>>>> 7be5d113
         self.use_eagle = use_eagle
         self.log_stats = log_stats
 
@@ -181,20 +157,6 @@
         self.block_pool = self.coordinator.block_pool
         self.kv_cache_config = kv_cache_config
 
-<<<<<<< HEAD
-        # Mapping from request ID to kv block hashes.
-        # This is to avoid recomputing the block hashes for each call of
-        # `get_computed_blocks` or `allocate_slots`.
-        """
-        一个 dict/map, 维护了每个 request_id 到 多个 KV Block Hash 的映射
-        dict[request_id -> list[BlockHash]]
-        此属性存在的目的是为了避免在调用 get_computed_blocks 与 allocate_slots 时重新计算 block hashes
-        """
-        self.req_to_block_hashes: defaultdict[
-            str, list[BlockHash]] = defaultdict(list)
-
-=======
->>>>>>> 7be5d113
     @property
     def usage(self) -> float:
         """Get the KV cache usage.
@@ -252,33 +214,6 @@
                     and request.sampling_params.prompt_logprobs is not None)):
             return self.create_empty_block_list(), 0
 
-<<<<<<< HEAD
-        # Step2 获取 request 的 Block 的 Hash
-        # 1. 根据 request_id 获取已缓存的 Block Hash: 如果此 request 之前尝试过调度，则从 req_to_block_hashes 中获取
-        # The block hashes for the request may already be computed
-        # if the scheduler has tried to schedule the request before.
-        block_hashes = self.req_to_block_hashes[request.request_id]
-
-        # 2. 如果根据 request id 没有找到，则使用 hash_request_tokens 函数计算哈希值并存储到 req_to_block_hashes 中
-        if not block_hashes:
-            # 判断 block_size
-            assert self.block_size is not None
-            # 计算 block hash
-            block_hashes = hash_request_tokens(self.caching_hash_fn,
-                                               self.block_size, request)
-            # 更新到 req_to_block_hashes
-            self.req_to_block_hashes[request.request_id] = block_hashes
-
-        # Step3 获取已缓存的块
-        """
-        注意:
-        - 当所有令牌都命中缓存时，我们必须重新计算最后一个令牌以获得logits
-        - 因此，将max_cache_hit_length设置为prompt_length - 1
-        - 这可能会触发整个块的重新计算，而不仅仅是单个最后一个令牌, 因为allocate_slots()要求num_computed_tokens与块大小对齐
-        - 移除这个限制可能会在未来略微提升性能 假
-        """
-=======
->>>>>>> 7be5d113
         # NOTE: When all tokens hit the cache, we must recompute the last token
         # to obtain logits. Thus, set max_cache_hit_length to prompt_length - 1.
         # This can trigger recomputation of an entire block, rather than just
