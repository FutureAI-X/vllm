--- conflicted
+++ resolved
@@ -8,49 +8,38 @@
 
 from vllm.v1.sample.logits_processor import LogitsProcessors
 
+
 @dataclass
 class SamplingMetadata:
-    """用于存储和传输采样过程所需的所有元数据信息，包括采样参数、惩罚设置、词汇限制等各种配置信息。
 
-    使用 @dataclass 装饰器，自动为类生成 __init__、__repr__ 等方法。
-    """
+    temperature: Optional[torch.Tensor]
+    all_greedy: bool
+    all_random: bool
 
-    # 采样参数
-    temperature: Optional[torch.Tensor]                 # 采样温度，控制采样随机性。值越小输出越确定，越大输出越随机。
-    all_greedy: bool                                    # 是否所有请求都使用贪心采样（选择概率最高的 token）
-    all_random: bool                                    # 是否所有请求都使用随机采样（从概率分布中随机选择一个 token）
+    top_p: Optional[torch.Tensor]
+    top_k: Optional[torch.Tensor]
 
-    top_p: Optional[torch.Tensor]                       # 保留累积概率达到 top_p 的最小 token 集合
-    top_k: Optional[torch.Tensor]                       # 只考虑概率最高的 k 个 token
-
-    # 随即数生成器: 每个请求对应的随机数生成器，用于保证采样的可重现性
     generators: dict[int, torch.Generator]
 
     # None means no logprobs, 0 means sampled token logprobs only
     # 需要返回的 logprobs 的数量: None 表示不需要 logprobs，0 表示只返回采样的 token 的 logprobs，不为0则返回top-k个token的概率
     max_num_logprobs: Optional[int]
 
-    # 惩罚机制
-    no_penalties: bool                                  # 是否不使用惩罚机制
-    prompt_token_ids: Optional[torch.Tensor]            # 提示词的 token id，用于计算惩罚
-    frequency_penalties: torch.Tensor                   # 频率惩罚参数, 根据 token 出现频率进行惩罚
-    presence_penalties: torch.Tensor                    # 存在惩罚参数，对已经出现过的 token 进行惩罚
-    repetition_penalties: torch.Tensor                  # 重复惩罚参数，减少重复 token 的出现
+    no_penalties: bool
+    prompt_token_ids: Optional[torch.Tensor]
+    frequency_penalties: torch.Tensor
+    presence_penalties: torch.Tensor
+    repetition_penalties: torch.Tensor
 
-    output_token_ids: list[list[int]]                   # 每个请求已经生成的 token Id 列表
+    output_token_ids: list[list[int]]
 
     # 词汇限制
     # `allowed_token_ids_mask` is a 2D bool tensor of shape (max batch size,
     # vocab size).
-    allowed_token_ids_mask: Optional[torch.Tensor]      # 允许的 token Id 掩码，形状为 (max batch size, vocab size)，用于限制可生成的词汇。
+    allowed_token_ids_mask: Optional[torch.Tensor]
 
     # req_index -> bad_words_token_ids
-    bad_words_token_ids: dict[int, list[list[int]]]     # 不良词汇的 token Id, 用于屏蔽不良词汇
+    bad_words_token_ids: dict[int, list[list[int]]]
 
-<<<<<<< HEAD
-    # Loaded logits processors. logits 处理器, 用于管理和应用各种 logits 处理逻辑
-    logitsprocs: LogitsProcessorManager
-=======
     # Loaded logits processors
-    logitsprocs: LogitsProcessors
->>>>>>> 7be5d113
+    logitsprocs: LogitsProcessors